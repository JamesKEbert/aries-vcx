# Getting Started with Libindy

## A Developer Guide for Building Indy Clients Using Libindy

![logo](https://raw.githubusercontent.com/hyperledger/indy-node/master/collateral/logos/indy-logo.png)

* [Getting Started with Libndy](#getting-started-with-libindy)
  * [What Indy and Libindy are and Why They Matter](#what-indy-and-libindy-are-and-why-they-matter)
  * [What We'll Cover](#what-well-cover)
  * [About Alice](#about-alice)
  * [Infrastructure Preparation](#infrastructure-preparation)
      * [Step 1: Getting Trust Anchor Credentials for Faber, Acme, Thrift and Government](#step-1-getting-trust-anchor-credentials-for-faber-acme-thrift-and-government)
      * [Step 2: Connecting to the Indy Nodes Pool](#step-2-connecting-to-the-indy-nodes-pool)
      * [Step 3: Getting the Ownership for Stewards's Verinym](#step-3-getting-the-ownership-for-stewardss-verinym)
      * [Step 4: Onboarding Faber, Acme, Thrift and Government by the Steward](#step-4-onboarding-faber-acme-thrift-and-government-by-steward)
        * [Connecting the Establishment](#connecting-the-establishment)
        * [Getting the Verinym](#getting-verinym)
      * [Step 5: Credential Schemas Setup](#step-5-credential-schemas-setup)
      * [Step 6: Credential Definition Setup](#step-6-credential-definition-setup)
  * [Alice Gets a Transcript](#alice-gets-a-transcript)
  * [Apply for a Job](#apply-for-a-job)
  * [Apply for a Loan](#apply-for-a-loan)
  * [Explore the Code](#explore-the-code)

## What Indy and Libindy are and Why They Matter

Indy provides a software ecosystem for private, secure, and powerful identity, and libindy enables clients for it. Indy puts people — not the organizations that traditionally centralize identity — in charge of decisions about their own privacy and disclosure. This enables all kinds of rich innovation: connection contracts, revocation, novel payment workflows, asset and document management features, creative forms of escrow, curated reputation, integrations with other cool technologies, and so on.

Indy uses open-source, distributed ledger technology. These ledgers are a form of database that is provided cooperatively by a pool of participants, instead of by a giant database with a central admin. Data lives redundantly in many places, and it accrues in transactions orchestrated by many machines. Strong, industry-standard cryptography protects it. Best practices in key management and cybersecurity pervade its design. The result is a reliable, public source of truth under no single entity’s control, robust to system failure, resilient to hacking, and highly immune to subversion by hostile entities.

If the concepts of cryptography and blockchain details feel mysterious, fear not: this guide will help introduce you to key concepts within Indy. You’re starting in the right place.

## What We’ll Cover

Our goal is to introduce you to many of the concepts of Indy and give you some idea of what happens behind the scenes to make it all work.

We're going to frame the exploration with a story. Alice, a graduate of the fictional Faber College, wants to apply for a job at the fictional company Acme Corp. As soon as she has the job, she wants to apply for a loan in Thrift Bank so she can buy a car. She would like to use her college transcript as proof of her education on the job application and once hired, Alice would like to use the fact of employment as evidence of her creditworthiness for the loan.

The sorts of identity and trust interactions required to pull this off are messy in the world today; they are slow, they violate privacy, and they are susceptible to fraud. We’ll show you how Indy is a quantum leap forward.

Ready?

## About Alice

As a graduate of Faber College, Alice receives an alumni newsletter where she learns that her alma mater is offering digital transcripts. She logs in to the college alumni website and requests her transcript by clicking **Get Transcript**.  (Other ways to initiate this request might include scanning a QR code, downloading a transcript package from a published URL, etc.)

Alice doesn’t realize it yet, but in order to use this digital transcript she will need a new type of identity — not the traditional identity that Faber College has built for her in its on-campus database, but a new and portable one that belongs to her, independent of all past and future relationships, that nobody can revoke or co-opt or correlate without her permission. This is a **_self-sovereign identity_** and it is the core feature of indy.

<<<<<<< HEAD
In normal contexts, managing a self-sovereign identity will require a tool such as a desktop or mobile application. It might be a standalone app or it might leverage a third party service provider that the ledger calls an **agency**. For example, leaders in this technology such as the Sovrin Foundation and companies like Evernym, publish reference versions of such tools. Faber College will have studied these requirements and will recommend an **_Indy app_** to Alice if she doesn’t already have one. This app will be installed as part of the workflow from the **Get Transcript** button.
=======
In normal contexts, managing a self-sovereign identity will require a tool such as a desktop or mobile application. It might be a standalone app or it might leverage a third party service provider that the ledger calls an **agency**. The Sovrin Foundation publishes reference versions of such tools. Faber College will have studied these requirements and will recommend an **_Indy app_** to Alice if she doesn’t already have one. This app will install as part of the workflow from the **Get Transcript** button.
>>>>>>> e5e13f5c

When Alice clicks **Get Transcript**, she will download a file that holds an Indy **connection request**. This connection request file, having an .indy extension and associated with her Indy app, will allow her to establish a secure channel of communication with another party in the ledger ecosystem — Faber College.

So when Alice clicks **Get Transcript**, she will normally end up installing an app (if needed), launching it, and then being asked by the app whether she wants to accept a request to connect with Faber.

For this guide, however, we’ll be using an **Indy SDK API** (as provided by libindy) instead of an app, so we can see what happens behind the scenes. We will pretend to be a particularly curious and technically adventurous Alice…

## Infrastructure Preparation

### Step 1: Getting Trust Anchor Credentials for Faber, Acme, Thrift and Government

<<<<<<< HEAD
Faber College and other actors have done some prep steps to offer this service to Alice. To understand these steps let's start with some definitions.
=======
Faber College and another actors have done some preparation to offer this service to Alice. To understand these steps let's start with some definitions.
>>>>>>> e5e13f5c

The ledger is intended to store **Identity Records** that describe a **Ledger Entity**. Identity Records are public data and may include Public Keys, Service Endpoints, Credential Schemas, Credential Definitions. Every **Identity Record** is associated with exactly one **DID** (Decentralized Identifier) that is globally unique and resolvable (via a ledger) without requiring any centralized resolution authority. To maintain privacy each **Identity Owner** can own multiple DIDs.

In this tutorial we will use two types of DIDs. The first one is a **Verinym**. **Verinym** is associated with the **Legal Identity** of the **Identity Owner**. For example, all parties should be able to verify that some DID is used by a Government to publish schemas for some document type. The second type is a **Pseudonym** - a **Blinded Identifier** used to maintain privacy in the context of an ongoing digital relationship (**Connection**). If the Pseudonym is used to maintain only one digital relationship we will call it a Pairwise-Unique Identifier. We will use Pairwise-Unique Identifiers to maintain secure connections between actors in this tutorial.

The creation of a DID known to the Ledger is an **Identity Record** itself (NYM transaction). The NYM transaction can be used for creation of new DIDs that is known to that ledger, the setting and rotation of a verification key, and the setting and changing of roles. The most important fields of this transaction are `dest` (target DID), `role` (role of a user NYM record being created for) and the `verkey` (target verification key). See [Requests](https://github.com/hyperledger/indy-node/blob/master/docs/requests.md) to get more information about supported ledger transactions.

Publishing with a DID verification key allows a person, organization or thing, to verify that someone owns this DID as he is the only one who knows the corresponding signing key and any DID-related operations require signing with this key.

Our ledger is public permissioned and anyone who wants to publish DIDs need to get the role of **Trust Anchor** on the ledger. A **Trust Anchor** is a person or organization that the ledger already knows about, that is able to help bootstrap others. (It is *not* the same as what cybersecurity experts call a "trusted third party"; think of it more like a facilitator). See [Roles](https://docs.google.com/spreadsheets/d/1TWXF7NtBjSOaUIBeIH77SyZnawfo91cJ_ns4TR-wsq4/edit#gid=0) to get more information about roles.

**The first step towards being able to place transactions on the ledger involves getting the role of Trust Anchor on the ledger. Faber College, Acme Corp and Thrift Bank will need to get the role of Trust Anchor on the ledger so they can create Verinyms and Pairwise-Unique Identifiers to provide the service to Alice.**

Becoming a **Trust Anchor** requires contacting a person or organization who already has the **Trust Anchor** role on the ledger. For the sake of the demo, in our empty test ledger we have only NYMs with the **Steward** role, but all **Stewards** are automatically **Trust Anchors**.

#### Step 2: Connecting to the Indy Nodes Pool

We are ready to start writing the code that will cover Alice's use case from start to finish. It is important to note that for demo purposes it will be a single test that will contain the code intended to be executed on different agents. We will always point to what Agent is intended to execute each code part. Also we will use different wallets to store the DID and keys of different Agents. Let's begin.

The first code block will contain the code of the **Steward's** agent.

**To write and read the ledger's transactions after gaining the proper role, you'll need to make a connection to the Indy nodes pool. To make a connection to the different pools that exist, like the Sovrin pool or the local pool we started by ourself as part of this tutorial, you'll need to set up a pool configuration.**

The list of nodes in the pool is stored in the ledger as NODE transactions. Libindy allows you to restore the actual list of NODE transactions by a few known transactions that we call genesis transactions. Each **Pool Configuration** is defined as a pair of pool configuration name and pool configuration JSON. The most important field in pool configuration json is path to the file with the list of genesis transactions. Make sure this path is correct.

The ``pool.create_pool_ledger_config`` call allows you to create a named pool configuration. After the pool configuration is created we can connect to the nodes pool that this configuration describes by calling ``pool.open_pool_ledger``. This call returns the pool handle that can be used to reference this opened connection in future libindy calls.

The below code block below contains each of these items. Note how the comments denote that this is the code for the "Steward Agent."

```python
  " # Steward Agent
  pool_name = 'pool1'
  pool_genesis_txn_path = get_pool_genesis_txn_path(pool_name)
  pool_config = json.dumps({"genesis_txn": str(pool_genesis_txn_path)})
  await pool.create_pool_ledger_config(pool_name, pool_config)
  pool_handle = await pool.open_pool_ledger(pool_name, None)
```

#### Step 3: Getting the ownership for Stewards's Verinym

**Next, the Steward's agent should get the ownership for the DID that has corresponding NYM transactions with the Steward role on the ledger.**

The test ledger we use was pre-configured to store some known **Steward** NYMs. Also we know **seed** values for the random number generator that were used to generate keys for this NYMs. These **seed** values allow us to restore signing keys for these DIDs on **Steward's** agent side and as result get the DID ownership.

Libindy has a concept of the **Wallet**. The wallet is secure storage for crypto materials like DIDs, keys and etc... To store the **Steward's** DID and corresponding signkey, the agent should create a named wallet first by calling ``wallet.create_wallet``. After this the named wallet can be opened by calling ``wallet.open_wallet``. This call returns the wallet handle that can be used to reference this opened wallet in future libindy calls.

After the wallet is opened we can create a DID record in this wallet by calling ``did.create_and_store_my_did`` that returns the generated DID and verkey part of generated key. The signkey part for this DID will be stored in the wallet too, but it is impossible to read it directly.

```python
  # Steward Agent
  steward_wallet_name = 'sovrin_steward_wallet'
  await wallet.create_wallet(pool_name, steward_wallet_name, None, None, None)
  steward_wallet = await wallet.open_wallet(steward_wallet_name, None, None)

  steward_did_info = {'seed': '000000000000000000000000Steward1'}
  (steward_did, steward_key) = await did.create_and_store_my_did(steward_wallet, json.dumps(steward_did_info))
```

**Please note:** We provided only information about the seed to ``did.create_and_store_my_did``, but not any information about the Steward's DID. By default DID's are generated as the first 16 bytes of the verkey. For such DID's, when dealing with operations that require both a DID and the verkey we can use the verkey in an abbreviated form. In this form the verkey starts with a tilde '~' followed by 22 or 23 characters. The tilde indicates that the DID itself represents the first 16 bytes of the verkey and the string following the tilde represents the second 16 bytes of the verkey, both using base58Check encoding.

#### Step 4: Onboarding Faber, Acme, Thrift and Government by Steward

**Now, Faber, Acme, Thrift and Government should establish a Connection with the Steward.**

Each connection is actually a pair of Pairwise-Unique Identifiers (DIDs). The one DID is owned by one party to the connection and the second by another.

Both parties know both DIDs and understand what connection this pair describes.

The relationship between them is not shareable with others; it is unique to those two parties in that each pairwise relationship uses different DIDs.

We call the process of establish a connection **Onboarding**.

In this tutorial we will describe the simple version of onboarding process.
In our case, one party will always be the Trust Anchor. Real enterprise scenarios can use a more complex version.

##### Connecting the Establishment
Let's look the process of connection establishment between **Steward** and **Faber College**.

1. **Faber** and **Steward** contact in a some way to initiate onboarding process.
   It can be filling the form on web site or a phone call.

2. **Steward** creates a new DID record in the wallet by calling ``did.create_and_store_my_did`` that he will use for secure interactions only with **Faber**.
    ```python
    # Steward Agent
    (steward_faber_did, steward_faber_key) = await did.create_and_store_my_did(steward_wallet, "{}")
    ```

3. **Steward** sends the corresponding `NYM` transaction to the Ledger by consistently calling ``ledger.build_nym_request`` to build the NYM request and ``ledger.sign_and_submit_request`` to send the created request.
    ```python
    # Steward Agent
    nym_request = await ledger.build_nym_request(steward_did, steward_faber_did, steward_faber_key, None, role)
    await ledger.sign_and_submit_request(pool_handle, steward_wallet, steward_did, nym_request)
    ```

4. **Steward** creates the connection request which contains the created `DID` and `Nonce`.
   This nonce is just a big random number generated to track the unique connection request. A nonce is a random arbitrary number that can only be used one time. When a connection request is accepted, the invitee digitally signs the nonce so that the inviter can match the response with a prior request.
    ```python
    # Steward Agent
    connection_request = {
        'did': steward_faber_did,
        'nonce': 123456789
    }
    ```

5. **Steward** sends the connection request to **Faber**.

6. **Faber** accepts the connection request from **Steward**.

7. **Faber** creates a wallet if it does not exist yet.
    ```python
    # Faber Agent
    await wallet.create_wallet(pool_name, 'faber_wallet', None, None, None)
    faber_wallet = await wallet.open_wallet('faber_wallet', None, None)
    ```

8. **Faber** creates a new DID record in its wallet by calling ``did.create_and_store_my_did`` that it will use only for secure interactions with the **Steward**.
    ```python
    # Faber Agent
    (faber_steward_did, faber_steward_key) = await did.create_and_store_my_did(faber_wallet, "{}")
    ```

9. **Faber** creates the connection response which contains the created `DID`, `Verkey` and `Nonce` from the received connection request.
    ```python
    # Faber Agent
    connection_response = json.dumps({
        'did': faber_steward_did,
        'verkey': faber_steward_key,
        'nonce': connection_request['nonce']
    })
    ```

10. **Faber** asks the ledger for the Verification key of the **Steward's** DID by calling ``did.key_for_did``.
    ```python
    # Faber Agent
    steward_faber_verkey = await did.key_for_did(pool_handle, faber_wallet, connection_request['did'])
    ```

11. **Faber** anonymously encrypts the connection response by calling ``crypto.anon_crypt`` with the **Steward** verkey.
   The Anonymous-encryption schema is designed for the sending of messages to a Recipient which has been given its public key. Only the Recipient can decrypt these messages, using its private key. While the Recipient can verify the integrity of the message, it cannot verify the identity of the Sender.
    ```python
    # Faber Agent
    anoncrypted_connection_response = await crypto.anon_crypt(steward_faber_verkey, connection_response.encode('utf-8'))
    ```

12. **Faber** sends the anonymously encrypted connection response to the **Steward**.

13. **Steward** anonymously decrypts the connection response by calling ``crypto.anon_decrypt``.
    ```python
    # Steward Agent
    decrypted_connection_response = \
        (await crypto.anon_decrypt(steward_wallet, steward_faber_key, anoncrypted_connection_response)).decode("utf-8")
    ```

14. **Steward** authenticates **Faber** by the comparison of Nonce.
    ```python
    # Steward Agent
    assert connection_request['nonce'] == decrypted_connection_response['nonce']
    ```

15. **Steward** sends the `NYM` transaction for **Faber's** DID to the Ledger.
Please note that despite the fact that the Steward is the sender of this transaction the owner of the DID will be Faber as it uses the verkey as provided by Faber.
    ```python        
    # Steward Agent
    nym_request = await ledger.build_nym_request(steward_did, decrypted_connection_response['did'], decrypted_connection_response['verkey'], None, role)
    await ledger.sign_and_submit_request(pool_handle, steward_wallet, steward_did, nym_request)
    ```

At this point **Faber** is connected to the **Steward** and can interact in a secure peer-to-peer way. **Faber** can trust the response is from **Steward** because:

* it connects to the current endpoint
* no replay - attack is possible, due to her random challenge
* it knows the verification key used to verify **Steward** digital signature is the correct one because it just confirmed it on the ledger

**Note:** All parties must not use the same DID's to establish other relationships.
By having independent pairwise relationships, you're reducing the ability for others to correlate your activities across multiple interactions.

##### Getting Verinym

It is important to understand that earlier created **Faber** DID is not, in and of itself, the same thing as self-sovereign identity. This DID must be used only for secure interaction with the **Steward**.
After the connection is established **Faber** must create new DID record that he will use as Verinym in the Ledger.

1. **Faber** creates a new DID in its wallet by calling ``did.create_and_store_my_did``.
    ```python        
    # Faber Agent
    (faber_did, faber_key) = await did.create_and_store_my_did(faber_wallet, "{}")
    ```

2. **Faber** prepares the message that will contain the created DID and verkey.
    ```python        
    # Faber Agent
    faber_did_info_json = json.dumps({
        'did': faber_did,
        'verkey': faber_key
    })
    ```

3. **Faber** authenticates and encrypts the message by calling ``crypto.auth_crypt`` using verkeys created for secure communication with **Steward**. The Authenticated-encryption schema is designed for the sending of a confidential message specifically for a Recipient, using the Sender's public key. Using the Recipient's public key, the Sender can compute a shared secret key. Using the Sender's public key and his secret key, the Recipient can compute the exact same shared secret key. That shared secret key can be used to verify that the encrypted message was not tampered with, before eventually decrypting it.
    ```python        
    # Faber Agent
    authcrypted_faber_did_info_json = \
        await crypto.auth_crypt(faber_wallet, faber_steward_key, steward_faber_key, faber_did_info_json.encode('utf-8'))
    ```

4. **Faber** sends the encrypted message to the **Steward**.

5. **Steward** decrypts the received message by calling ``crypto.auth_decrypt``.
    ```python        
    # Steward Agent    
    sender_verkey, authdecrypted_faber_did_info_json = \
        await crypto.auth_decrypt(steward_handle, steward_faber_key, authcrypted_faber_did_info_json)
    faber_did_info = json.loads(authdecrypted_faber_did_info_json)
    ```

6. **Steward** asks the ledger for the Verification key of **Faber's** DID by calling ``did.key_for_did``.
    ```python        
    # Steward Agent    
    faber_verkey = await did.key_for_did(pool_handle, from_wallet, faber_did_info['did'])
    ```

7. **Steward** authenticates **Faber** by comparison of the Message Sender Verkey and the **Faber** Verkey received from the Ledger.
    ```python        
    # Steward Agent    
    assert sender_verkey == faber_verkey
    ```

8. **Steward** sends the corresponded NYM transaction to the Ledger with `TRUST ANCHOR` role.
Please note that despite the fact that the Steward is the sender of this transaction the owner of DID will be Faber as it uses Verkey provided by Faber.
    ```python    
    # Steward Agen
    nym_request = await ledger.build_nym_request(steward_did, decrypted_faber_did_info_json['did'],
                                                 decrypted_faber_did_info_json['verkey'], None, 'TRUST_ANCHOR')
    await ledger.sign_and_submit_request(pool_handle, steward_wallet, steward_did, nym_request)
    ```
At this point **Faber** has a DID related to his identity in the Ledger.

**Acme**, **Thrift Bank**, and **Government** must pass the same Onboarding process connection establishment with **Steward**.

#### Step 5: Credential Schemas Setup

**Credential Schema** is the base semantic structure that describes the list of attributes which one particular Claim can contain.

**Note:** It's not possible to update an existing Schema. So, if the Schema needs to be evolved, a new Schema with a new version or name needs to be created.

A **Credential Schema** can be created and saved in the Ledger by any **Trust Anchor**.

Here is where the **Government** creates and publishes the **Transcript** Credential Schema to the Ledger:

1. The **Trust Anchor** optionally creates a new DID record in his wallet and sends the corresponding NYM transaction to the Ledger.
    ```python
    # Government Agent
    (government_issuer_did, government_issuer_key) = await did.create_and_store_my_did(government_wallet, "{}")
    nym_request = await ledger.build_nym_request(government_did, government_issuer_did, government_issuer_key, None, None)
    await ledger.sign_and_submit_request(pool_handle, government_handle, government_did, nym_request)
    ```

2. The **Trust Anchor** prepares the **Credential Schema**.
    ```python
    # Government Agent
    transcript_schema = {
        'name': 'Transcript',
        'version': '1.2',
        'attr_names': ['first_name', 'last_name', 'degree', 'status', 'year', 'average', 'ssn']
    }
    ```

3. The **Trust Anchor** sends the corresponding Schema transaction to the Ledger by consistently calling the ``ledger.build_schema_request`` to build the Schema request and ``ledger.sign_and_submit_request`` to send the created request.
    ```python
    # Government Agent
    schema_request = await ledger.build_schema_request(government_issuer_did, json.dumps(transcript_schema))
    await ledger.sign_and_submit_request(pool_handle, government_wallet, government_issuer_did, schema_request)
    ```

In the same way **Government** creates and publishes the **Job-Certificate** Credential Schema to the Ledger:
```python    
  # Government Agent
  job_certificate_schema = {
      'name': 'Job-Certificate',
      'version': '0.2',
      'attr_names': ['first_name', 'last_name', 'salary', 'employee_status', 'experience']
  }
  schema_request = await ledger.build_schema_request(government_issuer_did, json.dumps(to the Ledger))
  await ledger.sign_and_submit_request(pool_handle, government_wallet, government_issuer_did, schema_request)
```

At this point we have the **Transcript** and the **Job-Certificate** Credential Schemas published by **Government** to the Ledger.

#### Step 6: Credential Definition Setup

**Credential Definition** is similar in that the keys that the Issuer uses for the signing of Claims also satisfies a specific Credential Schema.

**Note** It's not possible to update data in an existing Credential Definition. So, if a `ClaimDef` needs to be evolved (for example, a key needs to be rotated), then a new Credential Definition needs to be created by a new Issuer DID.

A Credential Definition can be created and saved in the Ledger by any **Trust Anchor**. Here **Faber** creates and publishes a Credential Definition for the known **Transcript** Credential Schema to the Ledger.

1. The **Trust Anchor** optionally creates new DID record in his wallet and sends the corresponding NYM transaction to the Ledger.
    ```python
    # Faber Agent
    (faber_issuer_did, faber_issuer_key) = await did.create_and_store_my_did(faber_wallet, "{}")
    nym_request = await ledger.build_nym_request(faber_did, faber_issuer_did, faber_issuer_key, None, None)
    await ledger.sign_and_submit_request(pool_handle, faber_wallet, faber_did, nym_request)  
    ```

2. The **Trust Anchor** gets the specific **Credential Schema** from the Ledger by consistently calling the ``ledger.build_get_schema_request`` to build the `GetSchema` request and ``ledger.sign_and_submit_request`` to send the created request.
    ```python
    # Faber Agent
    get_schema_data = json.dumps({
        'name': 'Transcript',
        'version': '1.2'
    })
    get_schema_request = await ledger.build_get_schema_request(faber_issuer_did, government_issuer_did, get_schema_data)
    get_schema_response = await ledger.submit_request(pool_handle, get_schema_request)
    transcript_schema = json.loads(get_schema_response)['result']
    ```

3. The **Trust Anchor** creates the **Credential Definition** related to the received **Credential Schema** by calling ``anoncreds.issuer_create_and_store_claim_def`` that returns the generated public **Credential Definition**.
   The private Credential Definition part for this **Credential Schema** will be stored in the wallet too, but it is impossible to read it directly.
    ```python
    # Faber Agent
    faber_transcript_claim_def_json = \
        await anoncreds.issuer_create_and_store_claim_def(faber_wallet, faber_issuer_did, json.dumps(transcript_schema), 'CL', False)
    faber_transcript_claim_def = json.loads(faber_transcript_claim_def_json)
    ```

4. The **Trust Anchor** sends the corresponding `ClaimDef` transaction to the Ledger by consistently calling the ``ledger.build_claim_def_txn`` to build the `ClaimDef` request and the ``ledger.sign_and_submit_request`` to send the created request.
    ```python
    # Faber Agent     
    claim_def_request = \
        await ledger.build_claim_def_txn(faber_issuer_did, faber_transcript_claim_def['ref'],
                                         faber_transcript_claim_def['signature_type'], json.faber_transcript_claim_def(claim_def['data']))
    await ledger.sign_and_submit_request(pool_handle, faber_wallet, faber_issuer_did, claim_def_request)
    ```

The same way **Acme** creates and publishes a **Credential Definition** for the known **Job-Certificate** Credential Schema to the Ledger.
```python
  # Acme Agent
  (acme_issuer_did, acme_issuer_key) = await did.create_and_store_my_did(acme_wallet, "{}")
  await send_nym(pool_handle, acme_wallet, acme_did, acme_issuer_did, acme_issuer_key, None)

  get_schema_data = json.dumps({
      'name': 'Job-Certificate',
      'version': '0.2'
  })
  get_schema_request = await ledger.build_get_schema_request(acme_issuer_did, government_issuer_did, get_schema_data)
  get_schema_response = await ledger.submit_request(pool_handle, get_schema_request)
  job_certificate_schema = json.loads(get_schema_response)['result']

  acme_job_certificate_claim_def_json = \
      await anoncreds.issuer_create_and_store_claim_def(acme_wallet, acme_issuer_did, json.dumps(job_certificate_schema), 'CL', False)
  acme_transcript_claim_def = json.loads(acme_job_certificate_claim_def_json)

  claim_def_request = \
      await ledger.build_claim_def_txn(acme_issuer_did, acme_transcript_claim_def['ref'],
                                       acme_transcript_claim_def['signature_type'], acme_transcript_claim_def.dumps(claim_def['data']))
  await ledger.sign_and_submit_request(pool_handle, acme_wallet, acme_issuer_did, claim_def_request)
```

At this point we have a **Credential Definition** for the **Job-Certificate** Credential Schema published by **Acme** and a
 **Credential Definition** for the **Transcript** Credential Schema published by **Faber**.

## Alice Gets a Transcript

A claim is a piece of information about an identity — a name, an age, a credit score… It is information claimed to be true. In this case, the claim is named, "Transcript".

Claims are offered by an issuer.

An issuer may be any identity owner known to the Ledger and any issuer may issue a claim about any identity owner it can identify.

The usefulness and reliability of a claim are tied to the reputation of the issuer with respect to the claim at hand.
For Alice to self-issue a claim that she likes chocolate ice cream may be perfectly reasonable, but for her to self-issue a claim that she graduated from Faber College should not impress anyone.

<<<<<<< HEAD
As we mentioned in [Involving of Alice](#involving-of-alice) **Alice** graduated from **Faber College**.
After **Faber College** had established a connection with Alice, it created for her a Claim Offer about the issuance of the **Transcript** Claim.
=======
As we mentioned in [About Alice](#about-alice) **Alice** graduated from **Faber College**.
After **Faber College** had established a connection with Alice, he created for her a Credential Offer about the issuance of the **Transcript** Claim.
>>>>>>> e5e13f5c
```python
  # Faber Agent
    transcript_claim_offer_json = \
        await anoncreds.issuer_create_claim_offer(faber_wallet, json.dumps(transcript_schema),
                                                  faber_issuer_did, alice_faber_did)
```

Alice stores the **Transcript** Credential Offer in her wallet.
```python
  # Alice Agent
  await anoncreds.prover_store_claim_offer(alice_wallet, transcript_claim_offer_json)
```

**Note:** All messages sent between actors are encrypted using `Authenticated-encryption` scheme.

The value of this **Transcript** Claim is that it is provably issued by **Faber College**.

**Alice** wants to see the attributes that the **Transcript** Claim contains.
These attributes are known because a Credential Schema for **Transcript** has been written to the Ledger.
```python
  # Alice Agent
  get_schema_data = json.dumps({
      'name': transcript_claim_offer['transcript_claim_offer']['name'],
      'version': transcript_claim_offer['transcript_claim_offer']['version']
  })
  get_schema_request = await ledger.build_get_schema_request(alice_faber_did, 
                                                             transcript_claim_offer['transcript_claim_offer']['did'], get_schema_data)
  get_schema_response = await ledger.submit_request(pool_handle, get_schema_request)
  transcript_schema = json.loads(get_schema_response)['result']

  print(transcript_schema['data'])
  # Transcript Schema:
  {
      'name': 'Transcript',
      'version': '1.2',
      'attr_names': ['first_name', 'last_name', 'degree', 'status', 'year', 'average', 'ssn']
  }
```

However, the **Transcript** Claim has not been delivered to Alice yet in a usable form. Alice wants to use that Claim.
To get it, Alice needs to request it, but first she must create a **Master Secret**.

**Note:** A Master Secret is an item of Private Data used by a Prover to guarantee that a claim uniquely applies to them. The Master Secret is an input that combines data from multiple Claims in order to prove that the Claims have a common subject (the Prover). A Master Secret should be known only to the Prover.

Alice creates Master Secret in her wallet.
```python
  # Alice Agent
  alice_master_secret_name = 'alice_master_secret'
  await anoncreds.prover_create_master_secret(alice_wallet, alice_master_secret_name)
```

Alice also needs to get the Credential Definition corresponding to the `issuer_did` and the `schema_key` in the **Transcript** Credential Offer.
```python
  # Alice Agent
  get_claim_def_request = await ledger.build_get_claim_def_txn(alice_faber_did, transcript_schema['seqNo'], 'CL', faber_issuer_did)
  get_claim_def_response = await ledger.submit_request(pool_handle, get_claim_def_request)
  transcript_claim_def = json.loads(get_claim_def_response)['result']
```

Now Alice has everything to create a Claim Request of the issuance of the **Faber Transcript** Claim.
```python   
  # Alice Agent
  transcript_claim_request_json = \
          await anoncreds.prover_create_and_store_claim_req(alice_wallet, alice_faber_did, transcript_claim_offer,
                                                            json.dumps(transcript_claim_def), alice_master_secret)
```

**Faber** prepares both raw and encoded values for each attribute in the **Transcript** Credential Schema.
**Faber** creates the **Transcript** Claim for Alice.
```python
  # Faber Agent
  transcript_claim_values = json.dumps({
      'first_name': ['Alice', '1139481716457488690172217916278103335'], #
      'last_name': ['Garcia', '5321642780241790123587902456789123452'],
      'degree': ['Bachelor of Science, Marketing', '12434523576212321'],
      'status': ['graduated', '2213454313412354'],
      'ssn': ['123-45-6789', '3124141231422543541'],
      'year': ['2015', '2015'],
      'average': ['5', '5']
  })

  (_, transcript_claim_json) = \
      await anoncreds.issuer_create_claim(faber_wallet, transcript_claim_request_json, transcript_claim_values, -1)
```

Now the **Transcript** Claim has been issued. Alice stores it in her wallet.
```python
  # Alice Agent
  await anoncreds.prover_store_claim(alice_wallet, transcript_claim_json, None)
```

Alice has it in her possession, in much the same way that she would hold a physical transcript that had been mailed to her.

## Apply for a Job

At some time in the future, Alice would like to work for the fictional company, Acme Corp.
Normally she would browse to their website, where she would click on a hyperlink to apply for a job.
Her browser would download a connection request in which her Indy app would open; this would trigger a prompt to Alice, asking her to accept the connection with Acme Corp.
Because we’re using an Indy-SDK, the process is different, but the steps are the same.
The process of the connection establishment is the same as when Faber was accepting the Steward connection request.

After Alice had established connection with Acme, she got the **Job-Application** Proof Request.
A proof request is a request made by the party who needs verifiable proof of having certain attributes and the solving of predicates that can be provided by other verified claims.

In this case, Acme Corp is requesting that Alice provide a **Job Application**.
The Job Application requires a name, degree, status, SSN and also the satisfaction of the condition about the average mark or grades.

In this case, **Job-Application** Proof Request looks like:
```
  # Acme Agent
  job_application_proof_request_json = json.dumps({
      'nonce': '1432422343242122312411212',
      'name': 'Job-Application',
      'version': '0.1',
      'requested_attrs': {
        'attr1_referent': {
              'name': 'first_name'
          },
          'attr2_referent': {
              'name': 'last_name'
          },
          'attr3_referent': {
              'name': 'degree',
              'restrictions': [{'issuer_did': faber_issuer_did, 'schema_key': transcript_schema_key}]
          },
          'attr4_referent': {
              'name': 'status',
              'restrictions': [{'issuer_did': faber_issuer_did, 'schema_key': transcript_schema_key}]
          },
          'attr5_referent': {
              'name': 'ssn',
              'restrictions': [{'issuer_did': faber_issuer_did, 'schema_key': transcript_schema_key}]
          },
          'attr6_referent': {
              'name': 'phone_number'
          }
      },
      'requested_predicates': {
          'predicate1_referent': {
              'attr_name': 'average',
              'p_type': '>=',
              'value': 4,
              'restrictions': [{'issuer_did': faber_issuer_did, 'schema_key': transcript_schema_key}]
          }
      }
  })
```

Notice that some attributes are verifiable and some are not.

The proof request says that SSN, degree, and graduation status in the Claim must be formally asserted by an issuer and schema_key. Notice also that the first_name, last_name and phone_number are not required to be verifiable.
By not tagging these claims with a verifiable status, Acme’s claim request is saying it will accept Alice’s own claim about her names and phone numbers.

To show Claims that Alice can use for the creating of Proof for the **Job-Application** Proof Request Alice calls `anoncreds.prover_get_claims_for_proof_req`.
```python
  # Alice Agent
  claims_for_proof_request = \
      json.loads(await anoncreds.prover_get_claims_for_proof_req(alice_wallet, job_application_proof_request_json))
```

Alice has only one claim that meets proof the requirements for this **Job Application**.
```python
  # Alice Agent
  {
    'referent': 'Transcript Claim Referent',
    'schema_key': transcript_schema_key,
    'attrs': {
        'first_name': 'Alice',
        'last_name': 'Garcia',
        'status': 'graduated',
        'degree': 'Bachelor of Science, Marketing',
        'ssn': '123-45-6789',
        'year': '2015',
        'average': '5'
    },
    'issuer_did': faber_issuer_did,
    'revoc_reg_seq_no': None,
  }
```

Now Alice can divide these attributes into the three groups:
  1. attributes values of which will be revealed

  2. attributes values of which will be unrevealed

  3. attributes for which creating of verifiable proof is not required

For the **Job-Application** Proof Request Alice divided the attributes as follows:
```python
  # Alice Agent
  job_application_requested_claims_json = json.dumps({
      'self_attested_attributes': {
          'attr1_referent': 'Alice',
          'attr2_referent': 'Garcia',
          'attr6_referent': '123-45-6789'
      },
      'requested_attrs': {
          'attr3_referent': ['Transcript Claim Referent', True],
          'attr4_referent': ['Transcript Claim Referent', True],
          'attr5_referent': ['Transcript Claim Referent', True]
      },
      'requested_predicates': {'predicate1_referent': 'Transcript Claim Referent'}
  })
```

In addition, Alice must get the Credential Schema and corresponding Credential Definition for each used Claim, the same way, as on the step used to in the creation of the Claim Request.

Now Alice has everything to create the Proof for **Acme Job-Application** Proof Request.
```python
  # Alice Agent
  apply_job_proof_json = \
      await anoncreds.prover_create_proof(alice_wallet, job_application_proof_request_json, job_application_requested_claims_json,
                                          schemas_json, alice_master_secret_name, claim_defs_json, revoc_regs_json)
```

When **Acme** inspects the received Proof he will see following structure:
```
  # Acme Agent
  {
      'requested_proof': {
          'revealed_attrs': {
              'attr4_referent': ['Transcript Claim Referent', 'graduated', '2213454313412354'],
              'attr5_referent': ['Transcript Claim Referent', '123-45-6789', '3124141231422543541'],
              'attr3_referent': ['Transcript Claim Referent', 'Bachelor of Science, Marketing', '12434523576212321']
          },
          'self_attested_attrs': {
              'attr1_referent': 'Alice',
              'attr2_referent': 'Garcia',
              'attr6_referent': '123-45-6789'
          },
          'unrevealed_attrs': {},
          'predicates': {
              'predicate1_referent': 'Transcript Claim Referent'
          }
      },
      'proof' : {} # Validity Proof that Acme can check
      'identifiers' : { # Identifiers of claims were used for Proof building
          'Transcript Claim Referent': {
              'issuer_did': faber_issuer_did,
              'rev_reg_seq_no': None,
              'schema_key': transcript_schema_key
          }
      }
  }
```

**Acme** got all the requested attributes. Now **Acme** wants to check the Validity Proof.
To do it **Acme** first must get every Credential Schema and corresponding Credential Definition for each identifier presented in the Proof, the same way that Alice did it.
Now **Acme** has everything to check **Job-Application** Proof from Alice.
 ```python
  # Acme Agent
  assert await anoncreds.verifier_verify_proof(job_application_proof_request_json, apply_job_proof_json,
                                               schemas_json, claim_defs_json, revoc_regs_json)
```

Here, we’ll assume the application is accepted and Alice ends up getting the job.
**Acme** creates new Credential Offer for Alice.
```python
  # Acme Agent
    job_certificate_claim_offer_json = \
        await anoncreds.issuer_create_claim_offer(acme_wallet, json.dumps(job_certificate_schema),
                                                  acme_issuer_did, alice_acme_did)
```

When Alice inspects her connection with Acme, she sees that a new Credential Offer is available.
```python
  # Alice Agent
  await anoncreds.prover_store_claim_offer(alice_wallet, job_certificate_claim_offer_json)
```

## Apply for a Loan

<<<<<<< HEAD
Now that Alice has a job, she’d like to apply for a loan. That will require a proof of employment.
She can get this from the **Job-Certificate** Claim offered by Acme.
=======
Now that Alice has a job, she’d like to apply for a loan. That will require proof of employment.
She can get this from the **Job-Certificate** credential offered by Acme.
>>>>>>> e5e13f5c
Alice goes through a familiar sequence of interactions.

1. First she creates a Claim Request.
 ```python  
  # Alice Agent
  job_certificate_claim_request_json = \
      await anoncreds.prover_create_and_store_claim_req(alice_wallet, alice_acme_did, job_certificate_claim_offer,
                                                        json.dumps(job_certificate_claim_def), alice_master_secret)
 ```

 2. Acme issues a **Job-Certificate** Claim for Alice.
 ```python
  # Acme Agent
  job_certificate_claim_values_json = json.dumps({
      'first_name': ['Alice', '245712572474217942457235975012103335'],
      'last_name': ['Garcia', '312643218496194691632153761283356127'],
      'employee_status': ['Permanent', '2143135425425143112321314321'],
      'salary': ['2400', '2400'],
      'experience': ['10', '10']
  })
  _, job_certificate_claim_json = \
      await anoncreds.issuer_create_claim(acme_wallet, job_certificate_claim_request_json, job_certificate_claim_values_json, -1)
```

Now the **Job-Certificate** Claim has been issued and Alice now has it in her possession. Alice stores **Job-Certificate** Claim in her wallet.
```python
  # Alice Agent
  await anoncreds.prover_store_claim(alice_wallet, job_certificate_claim_json, None)
```

She can use it when she applies for her loan, in much the same way that she used her transcript when applying for a job.

There is a disadvantage in this approach to data sharing though, — it may disclose more data than what is strictly necessary. If all Alice needs to do is provide proof of employment, this can be done with an anonymous credential instead. Anonymous credentials may prove certain predicates without disclosing actual values (e.g., Alice is employed full-time, with a salary greater than X, along with her hire date, but her actually salary remains hidden). A compound proof can be created, drawing from claims from both Faber College and Acme Corp, that discloses only what is necessary.

Alice now establishes connection with Thrift Bank.

Alice gets a **Loan-Application-Basic** Proof Request from Thrift Bank that looks like:
```python
  # Thrift Agent
  apply_loan_proof_request_json = json.dumps({
      'nonce': '123432421212',
      'name': 'Loan-Application-Basic',
      'version': '0.1',
      'requested_attrs': {
          'attr1_referent': {
              'name': 'employee_status',
              'restrictions': [{'issuer_did': acme_issuer_did, 'schema_key': job_certificate_schema_key}]
          }
      },
      'requested_predicates': {
          'predicate1_referent': {
              'attr_name': 'salary',
              'p_type': '>=',
              'value': 2000,
              'restrictions': [{'issuer_did': acme_issuer_did, 'schema_key': job_certificate_schema_key}]
          },
          'predicate2_referent': {
              'attr_name': 'experience',
              'p_type': '>=',
              'value': 1,
              'restrictions': [{'issuer_did': acme_issuer_did, 'schema_key': job_certificate_schema_key}]
          }
      }
  })
```

Alice has only one claim that meets the proof requirements for this **Loan-Application-Basic** Proof Request.
```python
  # Alice Agent
  {
      'referent': 'Job-Certificate Claim Referent',
      'revoc_reg_seq_no': None,
      'schema_key': job_certificate_schema_key,
      'attrs': {
          'employee_status': 'Permanent',
          'last_name': 'Garcia',
          'experience': '10',
          'first_name': 'Alice',
           'salary': '2400'
      },
      'issuer_did': acme_issuer_did
  }
```

For the **Loan-Application-Basic** Proof Request Alice divided attributes as follows:
```python
  # Alice Agent
  apply_loan_requested_claims_json = json.dumps({
      'self_attested_attributes': {},
      'requested_attrs': {
          'attr1_referent': ['Job-Certificate Claim Referent', True]
      },
      'requested_predicates': {
          'predicate1_referent': 'Job-Certificate Claim Referent',
          'predicate2_referent': 'Job-Certificate Claim Referent'
      }
  })
```

Alice creates the Proof for the **Loan-Application-Basic** Proof Request.
```python
  # Alice Agent
  apply_loan_proof_json = \
      await anoncreds.prover_create_proof(alice_wallet, apply_loan_proof_request_json, apply_loan_requested_claims_json,
                                          schemas_json, alice_master_secret_name, claim_defs_json, revoc_regs_json)
```

Alice sends just the **Loan-Application-Basic** proof to the bank.
This allows her to minimize the PII (personally identifiable information) that she has to share when all she's trying to do right now is prove basic eligibility.

When **Thrift** inspects the received Proof he will see following structure:
```
  # Thrift Agent
  {
      'requested_proof': {
          'revealed_attrs': {
              'attr1_referent': ['Job-Certificate Claim Referent', 'Permanent', '2143135425425143112321314321'],
          },
          'self_attested_attrs': {},
          'unrevealed_attrs': {},
          'predicates': {
              'predicate1_referent': 'Job-Certificate Claim Referent',
              'predicate2_referent': 'Job-Certificate Claim Referent'
          }
      },
      'proof' : {} # Validity Proof that Thrift can check
      'identifiers' : { # Identifiers of claims were used for Proof building
          'Transcript Claim Referent': {
              'issuer_did': faber_issuer_did,
              'rev_reg_seq_no': None,
              'schema_key': transcript_schema_key
          }
      }
  }
```

**Thrift Bank** successfully verified the **Loan-Application-Basic** Proof from Alice.
```python
  # Thrift Agent
    assert await anoncreds.verifier_verify_proof(apply_loan_proof_request_json, apply_loan_proof_json,
                                                 schemas_json, claim_defs_json, revoc_regs_json)
```

Thrift Bank sends the second Proof Request where Alice needs to share her personal information with the bank.
```python
  # Thrift Agent
  apply_loan_kyc_proof_request_json = json.dumps({
      'nonce': '123432421212',
      'name': 'Loan-Application-KYC',
      'version': '0.1',
      'requested_attrs': {
          'attr1_referent': {'name': 'first_name'},
          'attr2_referent': {'name': 'last_name'},
          'attr3_referent': {'name': 'ssn'}
      },
      'requested_predicates': {}
  })
```

Alice has two claims that meets the proof requirements for this **Loan-Application-KYC** Proof Request.
```python
  # Alice Agent
  {
    'referent': 'Transcript Claim Referent',
    'schema_key': transcript_schema_key,
    'attrs': {
        'first_name': 'Alice',
        'last_name': 'Garcia',
        'status': 'graduated',
        'degree': 'Bachelor of Science, Marketing',
        'ssn': '123-45-6789',
        'year': '2015',
        'average': '5'
    },
    'issuer_did': faber_issuer_did,
    'revoc_reg_seq_no': None,
  },
  {
      'referent': 'Job-Certificate Claim Referent',
      'revoc_reg_seq_no': None,
      'schema_key': job_certificate_schema_key,
      'attrs': {
          'employee_status': 'Permanent',
          'last_name': 'Garcia',
          'experience': '10',
          'first_name': 'Alice',
          'salary': '2400'
      },
      'issuer_did': acme_issuer_did
  }
```

For the **Loan-Application-KYC** Proof Request Alice divided attributes as follows:
```python
  # Alice Agent
  apply_loan_kyc_requested_claims_json = json.dumps({
      'self_attested_attributes': {},
      'requested_attrs': {
          'attr1_referent': ['Job-Certificate Claim Referent', True],
          'attr2_referent': ['Job-Certificate Claim Referent', True],
          'attr3_referent': ['Transcript Claim Referent', True]
      },
      'requested_predicates': {}
  })
```

Alice creates the Proof for **Loan-Application-KYC** Proof Request.
```python
  # Alice Agent
  apply_loan_kyc_proof_json = \
      await anoncreds.prover_create_proof(alice_wallet, apply_loan_kyc_proof_request_json, apply_loan_kyc_requested_claims_json,
                                          schemas_json, alice_master_secret_name, claim_defs_json, revoc_regs_json)
```

When **Thrift** inspects the received Proof he will see following structure:
```
  # Thrift Agent
  {
      'requested_proof': {
          'revealed_attrs': {
              'attr1_referent': ['Transcript Claim Referent', '123-45-6789', '3124141231422543541'],
              'attr1_referent': ['Job-Certificate Claim Referent', 'Alice', '245712572474217942457235975012103335'],
              'attr1_referent': ['Job-Certificate Claim Referent', 'Garcia', '312643218496194691632153761283356127'],
          },
          'self_attested_attrs': {},
          'unrevealed_attrs': {},
          'predicates': {}
      },
      'proof' : {} # Validity Proof that Thrift can check
      'identifiers' : { # Identifiers of claims were used for Proof building
          'Transcript Claim Referent': {
              'issuer_did': faber_issuer_did,
              'rev_reg_seq_no': None,
              'schema_key': transcript_schema_key
          },
          'Job-Certificate Claim Referent': {
              'issuer_did': acme_issuer_did,
              'rev_reg_seq_no': None,
              'schema_key': job_certificate_schema_key
          }
      }
  }
```

**Thrift Bank** has successfully validated the **Loan-Application-KYC** Proof from Alice.
```python
  # Thrift Agent
  assert await anoncreds.verifier_verify_proof(apply_loan_kyc_proof_request_json, apply_loan_kyc_proof_json,
                                               schemas_json, claim_defs_json, revoc_regs_json)
```

Both of Alice's Proofs have been successfully verified and she got loan from **Thrift Bank**.

## Explore the Code

Now that you've had a chance to see how the Libindy implementation works from the outside, perhaps you'd like to see how it works underneath, from code?
If so, please run [Simulating Getting Started in the Jupiter](run-getting-started.md).
You may need to be signed into GitHub to view this link.
Also you can find the source code [here](https://github.com/hyperledger/indy-sdk/blob/master/samples/python/src/getting_started.py)<|MERGE_RESOLUTION|>--- conflicted
+++ resolved
@@ -46,11 +46,7 @@
 
 Alice doesn’t realize it yet, but in order to use this digital transcript she will need a new type of identity — not the traditional identity that Faber College has built for her in its on-campus database, but a new and portable one that belongs to her, independent of all past and future relationships, that nobody can revoke or co-opt or correlate without her permission. This is a **_self-sovereign identity_** and it is the core feature of indy.
 
-<<<<<<< HEAD
-In normal contexts, managing a self-sovereign identity will require a tool such as a desktop or mobile application. It might be a standalone app or it might leverage a third party service provider that the ledger calls an **agency**. For example, leaders in this technology such as the Sovrin Foundation and companies like Evernym, publish reference versions of such tools. Faber College will have studied these requirements and will recommend an **_Indy app_** to Alice if she doesn’t already have one. This app will be installed as part of the workflow from the **Get Transcript** button.
-=======
 In normal contexts, managing a self-sovereign identity will require a tool such as a desktop or mobile application. It might be a standalone app or it might leverage a third party service provider that the ledger calls an **agency**. The Sovrin Foundation publishes reference versions of such tools. Faber College will have studied these requirements and will recommend an **_Indy app_** to Alice if she doesn’t already have one. This app will install as part of the workflow from the **Get Transcript** button.
->>>>>>> e5e13f5c
 
 When Alice clicks **Get Transcript**, she will download a file that holds an Indy **connection request**. This connection request file, having an .indy extension and associated with her Indy app, will allow her to establish a secure channel of communication with another party in the ledger ecosystem — Faber College.
 
@@ -62,11 +58,8 @@
 
 ### Step 1: Getting Trust Anchor Credentials for Faber, Acme, Thrift and Government
 
-<<<<<<< HEAD
-Faber College and other actors have done some prep steps to offer this service to Alice. To understand these steps let's start with some definitions.
-=======
-Faber College and another actors have done some preparation to offer this service to Alice. To understand these steps let's start with some definitions.
->>>>>>> e5e13f5c
+Faber College and other actors have done some preparation to offer this service to Alice. To understand these steps let's start with some definitions.
+
 
 The ledger is intended to store **Identity Records** that describe a **Ledger Entity**. Identity Records are public data and may include Public Keys, Service Endpoints, Credential Schemas, Credential Definitions. Every **Identity Record** is associated with exactly one **DID** (Decentralized Identifier) that is globally unique and resolvable (via a ledger) without requiring any centralized resolution authority. To maintain privacy each **Identity Owner** can own multiple DIDs.
 
@@ -437,13 +430,9 @@
 The usefulness and reliability of a claim are tied to the reputation of the issuer with respect to the claim at hand.
 For Alice to self-issue a claim that she likes chocolate ice cream may be perfectly reasonable, but for her to self-issue a claim that she graduated from Faber College should not impress anyone.
 
-<<<<<<< HEAD
-As we mentioned in [Involving of Alice](#involving-of-alice) **Alice** graduated from **Faber College**.
-After **Faber College** had established a connection with Alice, it created for her a Claim Offer about the issuance of the **Transcript** Claim.
-=======
+
 As we mentioned in [About Alice](#about-alice) **Alice** graduated from **Faber College**.
-After **Faber College** had established a connection with Alice, he created for her a Credential Offer about the issuance of the **Transcript** Claim.
->>>>>>> e5e13f5c
+After **Faber College** had established a connection with Alice, it created for her a Credential Offer about the issuance of the **Transcript** Claim.
 ```python
   # Faber Agent
     transcript_claim_offer_json = \
@@ -716,13 +705,8 @@
 
 ## Apply for a Loan
 
-<<<<<<< HEAD
 Now that Alice has a job, she’d like to apply for a loan. That will require a proof of employment.
-She can get this from the **Job-Certificate** Claim offered by Acme.
-=======
-Now that Alice has a job, she’d like to apply for a loan. That will require proof of employment.
 She can get this from the **Job-Certificate** credential offered by Acme.
->>>>>>> e5e13f5c
 Alice goes through a familiar sequence of interactions.
 
 1. First she creates a Claim Request.
