#!/bin/sh -e

export PKG_CONFIG_ALLOW_CROSS=1
export OPENSSL_DIR=/usr/local/Cellar/openssl/1.0.2l
export POD_FILE_NAME=libindy.tar.gz

echo "Build IOS POD started..."
<<<<<<< HEAD
cargo lipo
=======
if [[ $# -eq 1 ]]; then
  echo "... for target $1 ..."
  cargo lipo --targets $1
else
  echo "... for all default targets ..."
  cargo lipo
fi
>>>>>>> 0b94c107
echo 'Build completed successfully.'

WORK_DIR="out_libindy_pod"
echo "Try to create out directory: $WORK_DIR"
mkdir $WORK_DIR

if [[ ! "$WORK_DIR" || ! -d "$WORK_DIR" ]]; then
  echo "Could not create temp dir $WORK_DIR"
  exit 1
fi

echo "Packing..."

cp include/*.h $WORK_DIR
cp target/universal/debug/libindy.a $WORK_DIR
cd $WORK_DIR
tar -cvzf $POD_FILE_NAME *
cd -
ls -l $WORK_DIR/$POD_FILE_NAME

echo "Packing completed."

echo "Out directory: $WORK_DIR"<|MERGE_RESOLUTION|>--- conflicted
+++ resolved
@@ -5,9 +5,6 @@
 export POD_FILE_NAME=libindy.tar.gz
 
 echo "Build IOS POD started..."
-<<<<<<< HEAD
-cargo lipo
-=======
 if [[ $# -eq 1 ]]; then
   echo "... for target $1 ..."
   cargo lipo --targets $1
@@ -15,7 +12,6 @@
   echo "... for all default targets ..."
   cargo lipo
 fi
->>>>>>> 0b94c107
 echo 'Build completed successfully.'
 
 WORK_DIR="out_libindy_pod"
