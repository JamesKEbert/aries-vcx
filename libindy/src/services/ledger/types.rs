--- conflicted
+++ resolved
@@ -8,24 +8,6 @@
 
 use std::collections::HashMap;
 
-<<<<<<< HEAD
-use services::anoncreds::types::{PublicKey, RevocationPublicKey};
-use utils::json::{JsonEncodable, JsonDecodable};
-use services::ledger::constants::{
-    NODE,
-    NYM,
-    ATTRIB,
-    SCHEMA,
-    GET_ATTR,
-    GET_DDO,
-    GET_NYM,
-    GET_SCHEMA,
-    CLAIM_DEF,
-    GET_CLAIM_DEF,
-    GET_TXN
-};
-=======
->>>>>>> 165a4d63
 
 #[derive(Serialize, PartialEq, Debug)]
 #[serde(rename_all = "camelCase")]
@@ -33,13 +15,10 @@
     pub req_id: u64,
     pub identifier: String,
     pub operation: T,
-<<<<<<< HEAD
     #[cfg(not(test))]
     #[serde(skip_serializing)]
     pub protocol_version: u64,
     #[cfg(test)]
-=======
->>>>>>> 165a4d63
     pub protocol_version: u64,
     #[serde(skip_serializing_if = "Option::is_none")]
     pub signature: Option<String>
