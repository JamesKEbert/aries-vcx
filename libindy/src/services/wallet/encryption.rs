--- conflicted
+++ resolved
@@ -6,31 +6,19 @@
 use errors::wallet::WalletError;
 use services::wallet::WalletRecord;
 
-<<<<<<< HEAD
-use super::storage::{StorageEntity,TagValue};
-use super::wallet::{Keys,TagName};
-=======
-use super::storage::Tag;
-use super::storage::TagName;
->>>>>>> 1d3233e5
+use super::wallet::Keys;
+use super::storage::{Tag, TagName, StorageEntity};
 
 
 pub(super) fn encrypt_tag_names(tag_names: &[&str], tag_name_key: &[u8], tags_hmac_key: &[u8]) -> Vec<TagName> {
     let mut encrypted_tag_names = Vec::new();
 
-<<<<<<< HEAD
-    for &name in tag_names {
-        let encrypted_name = ChaCha20Poly1305IETF::encrypt_as_searchable(name.as_bytes(), tag_name_key, tags_hmac_key);
-        let tag_name = if name.chars().next() == Some('~') {
-            TagName::OfPlain(encrypted_name)
-=======
     for tag_name in tag_names {
         let tag_name_bytes = tag_name.as_bytes();
         let tag_name = if tag_name_bytes.len() > 0 && tag_name_bytes[0] as char == '~' {
             TagName::OfPlain(
                 ChaCha20Poly1305IETF::encrypt_as_searchable(&tag_name_bytes[1..], tag_name_key, tags_hmac_key)
             )
->>>>>>> 1d3233e5
         } else {
             TagName::OfEncrypted(
                 ChaCha20Poly1305IETF::encrypt_as_searchable(tag_name_bytes, tag_name_key, tags_hmac_key)
@@ -74,39 +62,25 @@
         &Some(ref etags) => {
             let mut tags: HashMap<String, String> = HashMap::new();
 
-<<<<<<< HEAD
-            for (ref etag_name, ref etag_value) in etags {
-                let tag_name = match ChaCha20Poly1305IETF::decrypt_merged(&etag_name, tag_name_key) {
-                    Err(_) => return Err(WalletError::EncryptionError("Unable to decrypt tag name".to_string())),
-                    Ok(tag_name) => String::from_utf8(tag_name)?
-                };
-
-                let tag_value = match etag_value {
-                    &&TagValue::Plain(ref plain_value) => plain_value.clone(),
-                    &&TagValue::Encrypted(ref evalue) => match ChaCha20Poly1305IETF::decrypt_merged(&evalue, tag_value_key) {
-                        Err(_) => return Err(WalletError::EncryptionError("Unable to decrypt tag value".to_string())),
-                        Ok(tag_value) => String::from_utf8(tag_value)?
-=======
             for etag in etags {
                 let (name, value) = match etag {
                     &Tag::PlainText(ref ename, ref value) => {
-                        let name = match ChaCha20Poly1305IETF::decrypt(&ename, tag_name_key) {
+                        let name = match ChaCha20Poly1305IETF::decrypt_merged(&ename, tag_name_key) {
                             Err(_) => return Err(WalletError::EncryptionError("Unable to decrypt tag name".to_string())),
                             Ok(tag_name_bytes) => format!("~{}", str::from_utf8(&tag_name_bytes)?)
                         };
                         (name, value.clone())
                     },
                     &Tag::Encrypted(ref ename, ref evalue) => {
-                        let name = match ChaCha20Poly1305IETF::decrypt(&ename, tag_name_key) {
+                        let name = match ChaCha20Poly1305IETF::decrypt_merged(&ename, tag_name_key) {
                             Err(_) => return Err(WalletError::EncryptionError("Unable to decrypt tag name".to_string())),
                             Ok(tag_name) => String::from_utf8(tag_name)?
                         };
-                        let value = match ChaCha20Poly1305IETF::decrypt(&evalue, tag_value_key) {
+                        let value = match ChaCha20Poly1305IETF::decrypt_merged(&evalue, tag_value_key) {
                             Err(_) => return Err(WalletError::EncryptionError("Unable to decrypt tag value".to_string())),
                             Ok(tag_value) => String::from_utf8(tag_value)?
                         };
                         (name, value)
->>>>>>> 1d3233e5
                     }
                 };
                 tags.insert(name, value);
@@ -147,13 +121,6 @@
 mod tests {
     use super::*;
 
-<<<<<<< HEAD
-=======
-#[cfg(test)]
-mod tests {
-    use super::*;
-
->>>>>>> 1d3233e5
     #[test]
     fn test_encrypt_decrypt_tags() {
         let mut tags = HashMap::new();
@@ -178,8 +145,4 @@
         let u = decrypt_tags(&None, &tag_name_key, &tag_value_key).unwrap();
         assert!(u.is_none());
     }
-<<<<<<< HEAD
-}
-=======
-}
->>>>>>> 1d3233e5
+}