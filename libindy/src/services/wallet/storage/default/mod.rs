--- conflicted
+++ resolved
@@ -733,10 +733,6 @@
     use super::super::Tag;
     use std::collections::HashMap;
     use std::env;
-<<<<<<< HEAD
-=======
-
->>>>>>> 91690e28
 
     fn _create_and_open_test_storage() -> Box<WalletStorage> {
         _prepare_path();
