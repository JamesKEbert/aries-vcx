--- conflicted
+++ resolved
@@ -94,8 +94,7 @@
         })
     }
 
-<<<<<<< HEAD
-    pub fn to_string(&self) -> Result<String, CryptoError> {
+    pub fn to_string(&self) -> Result<String, CommonError> {
         Ok(ECP::to_hex(&self.point))
     }
 
@@ -112,13 +111,6 @@
     }
 
     pub fn from_bytes(b: &[u8]) -> Result<PointG1, CryptoError> {
-=======
-    pub fn to_string(&self) -> Result<String, CommonError> {
-        unimplemented!();
-    }
-
-    pub fn to_bytes(&self) -> Result<Vec<u8>, CommonError> {
->>>>>>> 73609ff6
         unimplemented!();
     }
 }
@@ -227,7 +219,7 @@
         Ok(str.into_bytes())
     }
 
-    pub fn from_bytes(b: &[u8]) -> Result<PointG1, CommonError> {
+    pub fn from_bytes(b: &[u8]) -> Result<PointG1, CryptoError> {
         unimplemented!();
     }
 }
@@ -326,7 +318,6 @@
         })
     }
 
-<<<<<<< HEAD
     pub fn to_string(&self) -> Result<String, CryptoError> {
         Ok(BIG::to_hex(&self.bn))
     }
@@ -335,13 +326,9 @@
         Ok(GroupOrderElement {
             bn: BIG::from_hex(str.to_string())
         })
-=======
-    pub fn to_string(&self) -> Result<String, CommonError> {
-        unimplemented!();
->>>>>>> 73609ff6
-    }
-
-    pub fn to_bytes(&self) -> Result<Vec<u8>, CommonError> {
+    }
+
+    pub fn to_bytes(&self) -> Result<Vec<u8>, CryptoError> {
         let mut vec: [u8; 32] = [0; 32];
         BIG::toBytes(&mut vec, &self.bn);
         Ok(vec.to_vec())
@@ -396,7 +383,6 @@
 }
 
 impl Pair {
-<<<<<<< HEAD
     pub fn pair(p: &PointG1, q: &PointG2) -> Result<Pair, CryptoError> {
         let mut pair = FP12::default();
         let mut p_new = *p;
@@ -406,10 +392,6 @@
         Ok(Pair {
             pair: pair
         })
-=======
-    pub fn pair(p: &PointG1, q: &PointG1) -> Result<Pair, CommonError> {
-        unimplemented!();
->>>>>>> 73609ff6
     }
 
     pub fn mul(&self, b: &Pair) -> Result<Pair, CommonError> {
@@ -436,7 +418,6 @@
         })
     }
 
-<<<<<<< HEAD
     pub fn to_string(&self) -> Result<String, CryptoError> {
         Ok(FP12::to_hex(&self.pair))
     }
@@ -445,13 +426,9 @@
         Ok(Pair {
             pair: FP12::from_hex(str.to_string())
         })
-=======
-    pub fn to_string(&self) -> Result<String, CommonError> {
-        unimplemented!();
->>>>>>> 73609ff6
-    }
-
-    pub fn to_bytes(&self) -> Result<Vec<u8>, CommonError> {
+    }
+
+    pub fn to_bytes(&self) -> Result<Vec<u8>, CryptoError> {
         unimplemented!();
     }
 
@@ -466,13 +443,18 @@
     }
 }
 
-<<<<<<< HEAD
+impl BytesView for PointG1 {
+    fn to_bytes(&self) -> Result<Vec<u8>, CommonError> {
+        Ok(self.to_bytes()?)
 impl Serialize for Pair {
     fn serialize<S>(&self, serializer: S) -> Result<S::Ok, S::Error> where S: Serializer {
         serializer.serialize_newtype_struct("Pair", &self.to_string().map_err(SError::custom)?)
     }
 }
 
+impl BytesView for GroupOrderElement {
+    fn to_bytes(&self) -> Result<Vec<u8>, CommonError> {
+        Ok(self.to_bytes()?)
 impl<'a> Deserialize<'a> for Pair {
     fn deserialize<D>(deserializer: D) -> Result<Self, D::Error> where D: Deserializer<'a> {
         struct PairVisitor;
@@ -492,17 +474,6 @@
         }
 
         deserializer.deserialize_str(PairVisitor)
-=======
-impl BytesView for PointG1 {
-    fn to_bytes(&self) -> Result<Vec<u8>, CommonError> {
-        Ok(self.to_bytes()?)
-    }
-}
-
-impl BytesView for GroupOrderElement {
-    fn to_bytes(&self) -> Result<Vec<u8>, CommonError> {
-        Ok(self.to_bytes()?)
->>>>>>> 73609ff6
     }
 }
 
