extern crate serde_json;
extern crate uuid;

use self::uuid::Uuid;

use errors::anoncreds::AnoncredsError;
use errors::sovrin::SovrinError;
use errors::common::CommonError;

use services::anoncreds::AnoncredsService;
use services::pool::PoolService;
use services::wallet::WalletService;
use services::anoncreds::types::{
    ClaimDefinition,
    ClaimDefinitionPrivate,
    ClaimJson,
    ClaimRequestJson,
    RevocationRegistry,
    RevocationRegistryPrivate,
    Schema
};
use std::rc::Rc;
use std::collections::HashMap;
use utils::json::{JsonDecodable, JsonEncodable};
use std::cell::RefCell;

pub enum IssuerCommand {
    CreateAndStoreClaimDefinition(
        i32, // wallet handle
        String, // schema json
        Option<String>, // signature type
        bool,
        Box<Fn(Result<(String, String), SovrinError>) + Send>),
    CreateAndStoreRevocationRegistry(
        i32, // wallet handle
        i32, // claim def seq no
        i32, // max claim num
        Box<Fn(Result<(String, String), SovrinError>) + Send>),
    CreateClaim(
        i32, // wallet handle
        String, // claim req json
        String, // claim json
        Option<i32>, // revoc reg seq no
        Option<i32>, // user revoc index
        Box<Fn(Result<(String, String), SovrinError>) + Send>),
    RevokeClaim(
        i32, // wallet handle
        i32, // claim def seq no
        i32, // revoc reg seq no
        i32, // user revoc index
        Box<Fn(Result<String, SovrinError>) + Send>),
}

pub struct IssuerCommandExecutor {
    pub anoncreds_service: Rc<AnoncredsService>,
    pub pool_service: Rc<PoolService>,
    pub wallet_service: Rc<WalletService>
}

impl IssuerCommandExecutor {
    pub fn new(anoncreds_service: Rc<AnoncredsService>,
               pool_service: Rc<PoolService>,
               wallet_service: Rc<WalletService>) -> IssuerCommandExecutor {
        IssuerCommandExecutor {
            anoncreds_service: anoncreds_service,
            pool_service: pool_service,
            wallet_service: wallet_service,
        }
    }

    pub fn execute(&self, command: IssuerCommand) {
        match command {
            IssuerCommand::CreateAndStoreClaimDefinition(wallet_handle, schema_json, signature_type, create_non_revoc, cb) => {
                info!(target: "issuer_command_executor", "CreateAndStoreClaim command received");
                self.create_and_store_claim_definition(wallet_handle, &schema_json,
                                                       signature_type.as_ref().map(String::as_str), create_non_revoc, cb);
            }
            IssuerCommand::CreateAndStoreRevocationRegistry(wallet_handle, claim_def_seq_no, max_claim_num, cb) => {
                info!(target: "issuer_command_executor", "CreateAndStoreRevocationRegistryRegistry command received");
                self.create_and_store_revocation_registry(wallet_handle, claim_def_seq_no, max_claim_num, cb);
            }
            IssuerCommand::CreateClaim(wallet_handle, claim_req_json, claim_json, revoc_reg_seq_no, user_revoc_index, cb) => {
                info!(target: "issuer_command_executor", "CreateClaim command received");
                self.create_and_store_claim(wallet_handle, &claim_req_json, &claim_json,
                                            revoc_reg_seq_no, user_revoc_index, cb);
            }
            IssuerCommand::RevokeClaim(wallet_handle, claim_def_seq_no, revoc_reg_seq_no,
                                       user_revoc_index, cb) => {
                info!(target: "issuer_command_executor", "RevokeClaim command received");
                self.revoke_claim(wallet_handle, claim_def_seq_no, revoc_reg_seq_no, user_revoc_index, cb);
            }
        };
    }

    fn create_and_store_claim_definition(&self,
                                         wallet_handle: i32,
                                         schema_json: &str,
                                         signature_type: Option<&str>,
                                         create_non_revoc: bool,
                                         cb: Box<Fn(Result<(String, String), SovrinError>) + Send>) {
        let result = self._create_and_store_claim_definition(wallet_handle, schema_json,
                                                             signature_type, create_non_revoc);
        cb(result)
    }

    fn _create_and_store_claim_definition(&self,
                                          wallet_handle: i32,
                                          schema_json: &str,
                                          signature_type: Option<&str>,
                                          create_non_revoc: bool) -> Result<(String, String), SovrinError> {
        let schema = Schema::from_json(schema_json)
            .map_err(|err| CommonError::InvalidStructure(format!("Invalid schema json: {}", err.to_string())))?;

        let (claim_definition, claim_definition_private) =
            self.anoncreds_service.issuer.generate_claim_definition(schema, signature_type, create_non_revoc)?;

        let claim_definition_json = ClaimDefinition::to_json(&claim_definition)
            .map_err(|err| CommonError::InvalidState(format!("Invalid claim definition json: {}", err.to_string())))?;
        let claim_definition_private_json = ClaimDefinitionPrivate::to_json(&claim_definition_private)
            .map_err(|err| CommonError::InvalidState(format!("Invalid claim definition private json: {}", err.to_string())))?;

        let uuid = Uuid::new_v4().to_string();

        self.wallet_service.set(wallet_handle, &format!("claim_definition::{}", &uuid), &claim_definition_json)?;
        self.wallet_service.set(wallet_handle, &format!("claim_definition_private::{}", &uuid), &claim_definition_private_json)?;

        Ok((claim_definition_json, uuid))
    }

    fn create_and_store_revocation_registry(&self,
                                            wallet_handle: i32,
                                            claim_def_seq_no: i32,
                                            max_claim_num: i32,
                                            cb: Box<Fn(Result<(String, String), SovrinError>) + Send>) {
        let result = self._create_and_store_revocation_registry(wallet_handle, claim_def_seq_no, max_claim_num);
        cb(result)
    }

    fn _create_and_store_revocation_registry(&self,
                                             wallet_handle: i32,
                                             claim_def_seq_no: i32,
                                             max_claim_num: i32) -> Result<(String, String), SovrinError> {
        let claim_def_uuid = self.wallet_service.get(wallet_handle, &format!("seq_no::{}", &claim_def_seq_no))?;
        let claim_def_json = self.wallet_service.get(wallet_handle, &format!("claim_definition::{}", &claim_def_uuid))?;
        let claim_def = ClaimDefinition::from_json(&claim_def_json)
            .map_err(|err| CommonError::InvalidState(format!("Invalid claim definition json: {}", err.to_string())))?;

        let pk_r = claim_def.public_key_revocation
<<<<<<< HEAD
            .ok_or(AnoncredsError::NotIssuedError("Revocation Public Key for this claim definition".to_string()))?;
=======
            .ok_or(SovrinError::AnoncredsError(AnoncredsError::NotIssuedError("Revocation Public Key for this claim definition".to_string())))?;
>>>>>>> 606bb839

        let (revocation_registry, revocation_registry_private) =
            self.anoncreds_service.issuer.issue_accumulator(&pk_r, max_claim_num, claim_def_seq_no)?;

        let uuid = Uuid::new_v4().to_string();

        let revocation_registry_json = RevocationRegistry::to_json(&revocation_registry)
            .map_err(|err| CommonError::InvalidState(format!("Invalid revocation registry: {}", err.to_string())))?;
        let revocation_registry_private_json = RevocationRegistryPrivate::to_json(&revocation_registry_private)
            .map_err(|err| CommonError::InvalidState(format!("Invalid revocation registry private: {}", err.to_string())))?;

        self.wallet_service.set(wallet_handle, &format!("revocation_registry::{}", &uuid), &revocation_registry_json)?;
        self.wallet_service.set(wallet_handle, &format!("revocation_registry_private::{}", &uuid), &revocation_registry_private_json)?;

        Ok((revocation_registry_json, uuid))
    }

    fn create_and_store_claim(&self,
                              wallet_handle: i32,
                              claim_req_json: &str,
                              claim_json: &str,
                              revoc_reg_seq_no: Option<i32>,
                              user_revoc_index: Option<i32>,
                              cb: Box<Fn(Result<(String, String), SovrinError>) + Send>) {
        let result = self._create_and_store_claim(wallet_handle, claim_req_json, claim_json, revoc_reg_seq_no, user_revoc_index);
        cb(result)
    }

    fn _create_and_store_claim(&self,
                               wallet_handle: i32,
                               claim_req_json: &str,
                               claim_json: &str,
                               revoc_reg_seq_no: Option<i32>,
                               user_revoc_index: Option<i32>) -> Result<(String, String), SovrinError> {
        let claim_req_json: ClaimRequestJson = ClaimRequestJson::from_json(claim_req_json)
            .map_err(|err| CommonError::InvalidStructure(format!("Invalid claim_req_json: {}", err.to_string())))?;

        let claim_def_uuid = self.wallet_service.get(wallet_handle, &format!("seq_no::{}", &claim_req_json.claim_def_seq_no))?;
        let claim_def_json = self.wallet_service.get(wallet_handle, &format!("claim_definition::{}", &claim_def_uuid))?;
        let claim_def_private_json = self.wallet_service.get(wallet_handle, &format!("claim_definition_private::{}", &claim_def_uuid))?;

<<<<<<< HEAD
        let claim_def: ClaimDefinition = ClaimDefinition::from_json(&claim_def_json)?;
        let claim_def_private: ClaimDefinitionPrivate = ClaimDefinitionPrivate::from_json(&claim_def_private_json)?;
=======
        let claim_def = ClaimDefinition::from_json(&claim_def_json)
            .map_err(|err| CommonError::InvalidState(format!("Invalid claim_def_json: {}", err.to_string())))?;
        let claim_def_private = ClaimDefinitionPrivate::from_json(&claim_def_private_json)
            .map_err(|err| CommonError::InvalidState(format!("Invalid claim_def_private_json: {}", err.to_string())))?;
>>>>>>> 606bb839

        if claim_def.public_key_revocation.is_some() && (revoc_reg_seq_no.is_none() || claim_req_json.claim_request.ur.is_none()) {
            return Err(AnoncredsError::NotIssuedError(format!("Revocation Sequence Number and Claim_request.ur are required for this claim")))
        }

        let (revocation_registry, revocation_registry_private,
            mut revocation_registry_json, revocation_registry_uuid) = match revoc_reg_seq_no {
            Some(seq_no) => {
                let revocation_registry_uuid = self.wallet_service.get(wallet_handle, &format!("revocation_registry_uuid::{}", &seq_no))?;
                let revocation_registry_json = self.wallet_service.get(wallet_handle, &format!("revocation_registry::{}", &revocation_registry_uuid))?;
                let revocation_registry_private_json = self.wallet_service.get(wallet_handle, &format!("revocation_registry_private::{}", &revocation_registry_uuid))?;

<<<<<<< HEAD
                let revocation_registry = Some(RefCell::new(RevocationRegistry::from_json(&revocation_registry_json)?));
                let revocation_registry_private = Some(RevocationRegistryPrivate::from_json(&revocation_registry_private_json)?);

                (revocation_registry, revocation_registry_private, revocation_registry_json, revocation_registry_uuid)
            }
            _ => (None, None, String::new(), String::new())
        };
=======
            revocation_registry = Some(RefCell::new(RevocationRegistry::from_json(&revocation_registry_json)
                .map_err(|err| CommonError::InvalidState(format!("Invalid revocation_registry_json: {}", err.to_string())))?));
            revocation_registry_private = Some(RevocationRegistryPrivate::from_json(&revocation_registry_private_json)
                .map_err(|err| CommonError::InvalidState(format!("Invalid revocation_registry_private_json: {}", err.to_string())))?);
        }
>>>>>>> 606bb839

        let attributes: HashMap<String, Vec<String>> = serde_json::from_str(claim_json)
            .map_err(|err| CommonError::InvalidState(format!("Invalid claim_json: {}", err.to_string())))?;

        let claims = self.anoncreds_service.issuer.create_claim(
            &claim_def,
            &claim_def_private,
            &revocation_registry,
            &revocation_registry_private,
            &claim_req_json.claim_request,
            &attributes,
            user_revoc_index
        )?;

        if let Some(x) = revocation_registry {
            revocation_registry_json = RevocationRegistry::to_json(&x.borrow())
                .map_err(|err| CommonError::InvalidState(format!("Invalid revocation registry: {}", err.to_string())))?;
            self.wallet_service.set(wallet_handle, &format!("revocation_registry_uuid::{}", &revocation_registry_uuid), &revocation_registry_json)?;
        }

        let claim_json = ClaimJson::new(attributes, claim_req_json.claim_def_seq_no, revoc_reg_seq_no, claims, claim_def.schema_seq_no);
<<<<<<< HEAD
        let claim_json = ClaimJson::to_json(&claim_json)?;
=======

        let claim_json = ClaimJson::to_json(&claim_json)
            .map_err(|err| CommonError::InvalidState(format!("Invalid claim_json: {}", err.to_string())))?;
>>>>>>> 606bb839

        Ok((revocation_registry_json, claim_json))
    }

    fn revoke_claim(&self,
                    wallet_handle: i32,
                    claim_def_seq_no: i32,
                    revoc_reg_seq_no: i32,
                    user_revoc_index: i32,
                    cb: Box<Fn(Result<String, SovrinError>) + Send>) {
        let result = self._revoke_claim(wallet_handle, claim_def_seq_no, revoc_reg_seq_no, user_revoc_index);
        cb(result)
    }

    fn _revoke_claim(&self,
                     wallet_handle: i32,
                     claim_def_seq_no: i32,
                     revoc_reg_seq_no: i32,
                     user_revoc_index: i32) -> Result<String, SovrinError> {
        let revocation_registry_uuid = self.wallet_service.get(wallet_handle, &format!("revocation_registry_uuid::{}", &revoc_reg_seq_no))?;
        let revocation_registry_json = self.wallet_service.get(wallet_handle, &format!("revocation_registry::{}", &revocation_registry_uuid))?;
        let revocation_registry_private_json = self.wallet_service.get(wallet_handle, &format!("revocation_registry_private::{}", &revocation_registry_uuid))?;

        let revocation_registry = RevocationRegistry::from_json(&revocation_registry_json)
            .map_err(|err| CommonError::InvalidState(format!("Invalid revocation_registry_json: {}", err.to_string())))?;
        let revocation_registry_private = RevocationRegistryPrivate::from_json(&revocation_registry_private_json)
            .map_err(|err| CommonError::InvalidState(format!("Invalid revocation_registry_private_json: {}", err.to_string())))?;

        let revocation_registry = RefCell::new(revocation_registry);

        self.anoncreds_service.issuer.revoke(
            &revocation_registry,
            &revocation_registry_private.tails,
            user_revoc_index)?;

        let revoc_reg_update_json = RevocationRegistry::to_json(&revocation_registry.borrow())
            .map_err(|err| CommonError::InvalidState(format!("Invalid revocation registry: {}", err.to_string())))?;
        self.wallet_service.set(wallet_handle, &format!("revocation_registry_uuid::{}", &revocation_registry_uuid), &revoc_reg_update_json)?;

        Ok(revoc_reg_update_json)
    }
}<|MERGE_RESOLUTION|>--- conflicted
+++ resolved
@@ -146,11 +146,7 @@
             .map_err(|err| CommonError::InvalidState(format!("Invalid claim definition json: {}", err.to_string())))?;
 
         let pk_r = claim_def.public_key_revocation
-<<<<<<< HEAD
-            .ok_or(AnoncredsError::NotIssuedError("Revocation Public Key for this claim definition".to_string()))?;
-=======
             .ok_or(SovrinError::AnoncredsError(AnoncredsError::NotIssuedError("Revocation Public Key for this claim definition".to_string())))?;
->>>>>>> 606bb839
 
         let (revocation_registry, revocation_registry_private) =
             self.anoncreds_service.issuer.issue_accumulator(&pk_r, max_claim_num, claim_def_seq_no)?;
@@ -192,15 +188,10 @@
         let claim_def_json = self.wallet_service.get(wallet_handle, &format!("claim_definition::{}", &claim_def_uuid))?;
         let claim_def_private_json = self.wallet_service.get(wallet_handle, &format!("claim_definition_private::{}", &claim_def_uuid))?;
 
-<<<<<<< HEAD
-        let claim_def: ClaimDefinition = ClaimDefinition::from_json(&claim_def_json)?;
-        let claim_def_private: ClaimDefinitionPrivate = ClaimDefinitionPrivate::from_json(&claim_def_private_json)?;
-=======
         let claim_def = ClaimDefinition::from_json(&claim_def_json)
             .map_err(|err| CommonError::InvalidState(format!("Invalid claim_def_json: {}", err.to_string())))?;
         let claim_def_private = ClaimDefinitionPrivate::from_json(&claim_def_private_json)
             .map_err(|err| CommonError::InvalidState(format!("Invalid claim_def_private_json: {}", err.to_string())))?;
->>>>>>> 606bb839
 
         if claim_def.public_key_revocation.is_some() && (revoc_reg_seq_no.is_none() || claim_req_json.claim_request.ur.is_none()) {
             return Err(AnoncredsError::NotIssuedError(format!("Revocation Sequence Number and Claim_request.ur are required for this claim")))
@@ -213,21 +204,15 @@
                 let revocation_registry_json = self.wallet_service.get(wallet_handle, &format!("revocation_registry::{}", &revocation_registry_uuid))?;
                 let revocation_registry_private_json = self.wallet_service.get(wallet_handle, &format!("revocation_registry_private::{}", &revocation_registry_uuid))?;
 
-<<<<<<< HEAD
-                let revocation_registry = Some(RefCell::new(RevocationRegistry::from_json(&revocation_registry_json)?));
-                let revocation_registry_private = Some(RevocationRegistryPrivate::from_json(&revocation_registry_private_json)?);
+                let revocation_registry = Some(RefCell::new(RevocationRegistry::from_json(&revocation_registry_json)
+                    .map_err(|err| CommonError::InvalidState(format!("Invalid revocation_registry_json: {}", err.to_string())))?));
+                let revocation_registry_private = Some(RevocationRegistryPrivate::from_json(&revocation_registry_private_json)
+                    .map_err(|err| CommonError::InvalidState(format!("Invalid revocation_registry_private_json: {}", err.to_string())))?);
 
                 (revocation_registry, revocation_registry_private, revocation_registry_json, revocation_registry_uuid)
             }
             _ => (None, None, String::new(), String::new())
         };
-=======
-            revocation_registry = Some(RefCell::new(RevocationRegistry::from_json(&revocation_registry_json)
-                .map_err(|err| CommonError::InvalidState(format!("Invalid revocation_registry_json: {}", err.to_string())))?));
-            revocation_registry_private = Some(RevocationRegistryPrivate::from_json(&revocation_registry_private_json)
-                .map_err(|err| CommonError::InvalidState(format!("Invalid revocation_registry_private_json: {}", err.to_string())))?);
-        }
->>>>>>> 606bb839
 
         let attributes: HashMap<String, Vec<String>> = serde_json::from_str(claim_json)
             .map_err(|err| CommonError::InvalidState(format!("Invalid claim_json: {}", err.to_string())))?;
@@ -249,13 +234,9 @@
         }
 
         let claim_json = ClaimJson::new(attributes, claim_req_json.claim_def_seq_no, revoc_reg_seq_no, claims, claim_def.schema_seq_no);
-<<<<<<< HEAD
-        let claim_json = ClaimJson::to_json(&claim_json)?;
-=======
 
         let claim_json = ClaimJson::to_json(&claim_json)
             .map_err(|err| CommonError::InvalidState(format!("Invalid claim_json: {}", err.to_string())))?;
->>>>>>> 606bb839
 
         Ok((revocation_registry_json, claim_json))
     }
