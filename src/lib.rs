--- conflicted
+++ resolved
@@ -1,11 +1,8 @@
 #[macro_use]
 extern crate log;
-<<<<<<< HEAD
 #[macro_use]
 extern crate lazy_static;
-=======
 extern crate env_logger;
->>>>>>> 204c9e36
 
 pub mod api;
 mod commands;
