--- conflicted
+++ resolved
@@ -149,19 +149,8 @@
 
         future::ok(())
             .and_then(move |_| {
-<<<<<<< HEAD
-                serde_json::from_str::<pairwise::Pairwise>(&state)
-                    .map_err(|err| err.context("Can't parse Forward Agent Connection pairwise info.").into())
-            })
-            .and_then(move |pairwise| {
-                serde_json::from_str::<AgentConnectionState>(&pairwise.metadata)
-                    .map_err(|err| err.context("Can't parse Forward Agent Connection pairwise info.").into())
-            })
-            .and_then(move |state| {
-=======
                 let state = serde_json::from_str::<AgentConnectionState>(&state).unwrap();
 
->>>>>>> 4265aa6d
                 let agent_pairwise_did_fut = did::key_for_local_did(wallet_handle, &agent_pairwise_did)
                     .map_err(|err| err.context("Can't get Agent Connection verkey").into());
 
