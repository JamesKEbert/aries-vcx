--- conflicted
+++ resolved
@@ -11,15 +11,13 @@
 use futures::*;
 use indy::{did, crypto, pairwise, IndyError};
 use std::convert::Into;
+use std::collections::HashMap;
 use utils::futures::*;
 use utils::to_i8;
 
 use base64;
 use rmp_serde;
 use serde_json;
-
-use std::collections::HashMap;
-
 
 #[derive(Clone, Debug, Serialize, Deserialize)]
 struct RemoteConnectionDetail {
@@ -144,14 +142,16 @@
         let owner_verkey = owner_verkey.to_string();
         let agent_pairwise_did = agent_pairwise_did.to_string();
         let user_pairwise_did = user_pairwise_did.to_string();
+        let state = state.to_string();
         let forward_agent_detail = forward_agent_detail.clone();
-
-        let pairwise::Pairwise { metadata: pairwise_metadata, .. } = ftry!(serde_json::from_str(&state)
-            .map_err(|err| err.context("Can't parse Forward Agent Connection pairwise info.")));
 
         future::ok(())
             .and_then(move |_| {
-                serde_json::from_str::<AgentConnectionState>(&pairwise_metadata)
+                serde_json::from_str::<pairwise::Pairwise>(&state)
+                    .map_err(|err| err.context("Can't parse Forward Agent Connection pairwise info.").into())
+            })
+            .and_then(move |pairwise| {
+                serde_json::from_str::<AgentConnectionState>(&pairwise.metadata)
                     .map_err(|err| err.context("Can't parse Forward Agent Connection pairwise info.").into())
             })
             .and_then(move |state| {
@@ -265,8 +265,8 @@
                                                                     uid,
                                                                     sender_verkey)
                     }
-                    (type_ @ _, Some(A2AMessage::MessageDetail(MessageDetail::General(detail)))) =>
-                        slf.handle_create_general_message(type_,
+                    (mtype @ _, Some(A2AMessage::MessageDetail(MessageDetail::General(detail)))) =>
+                        slf.handle_create_general_message(mtype,
                                                           detail,
                                                           reply_to_msg_id.clone(),
                                                           uid,
@@ -386,9 +386,7 @@
 
         let messages = vec![A2AMessage::MessageCreated(MessageCreated { uid: msg.uid.clone() })];
 
-        future::ok((msg.uid, messages))
-            .into_actor(self)
-            .into_box()
+        ok_act!(self, (msg.uid, messages))
     }
 
     fn handle_send_messages(&mut self, msg: SendMessages) -> ResponseActFuture<Self, Vec<A2AMessage>, Error> {
@@ -407,45 +405,18 @@
     fn handle_get_messages(&mut self, msg: GetMessages) -> ResponseActFuture<Self, Vec<A2AMessage>, Error> {
         trace!("AgentConnection::handle_get_messages >> {:?}", msg);
 
-        let msgs = A2AMessage::Messages(
+        let msgs = vec![A2AMessage::Messages(
             Messages {
                 msgs: self.get_messages(msg)
-            });
-
-<<<<<<< HEAD
-        let msgs =
-            self.state.messages
-                .values()
-                .filter(|msg|
-                    (uids.is_empty() || uids.contains(&msg.uid)) &&
-                        (status_codes.is_empty() || status_codes.contains(&msg.status_code)))
-                .map(|message| {
-                    GetMessagesDetailResponse {
-                        uid: message.uid.clone(),
-                        status_code: message.status_code.clone(),
-                        sender_did: message.sender_did.clone(),
-                        type_: message._type.clone(),
-                        payload: match exclude_payload.as_ref().map(String::as_str) {
-                            Some("Y") => None,
-                            _ => message.payload.as_ref().map(|payload| to_i8(payload))
-                        },
-                        ref_msg_id: message.ref_msg_id.clone(),
-                    }
-                })
-                .collect::<Vec<GetMessagesDetailResponse>>();
-
-        future::ok(vec![A2AMessage::Messages(Messages { msgs })])
-=======
-        future::ok(vec![msgs])
->>>>>>> 1b7b7348
-            .into_actor(self)
-            .into_box()
+            })];
+
+        ok_act!(self, msgs)
     }
 
     fn get_messages(&self, msg: GetMessages) -> Vec<GetMessagesDetailResponse> {
         let GetMessages { exclude_payload, uids, status_codes } = msg;
 
-        self.messages
+        self.state.messages
             .values()
             .filter(|msg|
                 (uids.is_empty() || uids.contains(&msg.uid)) &&
@@ -478,11 +449,9 @@
 
         self.state.connection_status = status_code.clone();
 
-        let messages = vec![A2AMessage::ConnectionStatusUpdated(ConnectionStatusUpdated { status_code })];
-
-        future::ok(messages)
-            .into_actor(self)
-            .into_box()
+        let msgs = vec![A2AMessage::ConnectionStatusUpdated(ConnectionStatusUpdated { status_code })];
+
+        ok_act!(self, msgs)
     }
 
     fn handle_update_message_status(&mut self, msg: UpdateMessageStatus) -> ResponseActFuture<Self, Vec<A2AMessage>, Error> {
@@ -818,7 +787,6 @@
         if let Some(msg) = self.state.messages.get(reply_to_msg_id) {
             self.check_if_message_not_already_answered(&msg.status_code)?;
         }
-
         Ok(())
     }
 
@@ -952,7 +920,6 @@
         if !send_msg {
             return future::ok(Vec::new()).into_box();
         }
-
         self.send_messages(vec![(uid.to_string(), reply_to_msg_id.map(String::from))])
     }
 
