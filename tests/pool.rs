--- conflicted
+++ resolved
@@ -38,7 +38,6 @@
     mod open {
         use super::*;
 
-<<<<<<< HEAD
         #[test]
         #[cfg(feature = "local_nodes_pool")]
         fn open_pool_ledger_works() {
@@ -58,13 +57,6 @@
             TestUtils::cleanup_storage();
             LoggerUtils::init();
             let pool_name = "pool_open_twice";
-=======
-#[test]
-#[cfg(feature = "local_nodes_pool")]
-fn open_pool_ledger_works_for_twice() {
-    TestUtils::cleanup_storage();
-    let pool_name = "pool_open_twice";
->>>>>>> 3e79771f
 
             PoolUtils::create_pool_ledger_config(pool_name).unwrap();
 
