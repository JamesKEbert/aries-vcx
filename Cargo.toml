[workspace]
resolver = "2"

members = [
    "aries/aries_vcx",
    "aries/messages_macros",
    "aries/messages",
    "aries/misc/shared",
    "aries/misc/legacy/diddoc_legacy",
    "aries/agents/mediator",
    "aries/agents/mediator/client-tui",
    "aries/agents/aries-vcx-agent",
    "aries/agents/aath-backchannel",
    "aries/agents/sample_framework_agent",
    "aries/wrappers/uniffi-aries-vcx/core",
    "aries/aries_vcx_anoncreds",
    "aries/aries_vcx_wallet",
    "aries/aries_vcx_ledger",
    "aries/misc/indy_ledger_response_parser",
    "aries/misc/test_utils",
    "did_core/did_doc",
    "did_core/did_methods/did_peer",
    "did_core/did_methods/did_key",
    "did_core/did_parser_nom",
    "did_core/did_resolver",
    "did_core/did_resolver_registry",
    "did_core/did_methods/did_resolver_sov",
    "did_core/did_methods/did_resolver_web",
    "did_core/public_key",
    "misc/simple_message_relay",
    "misc/display_as_json",
<<<<<<< HEAD
    "aries_framework_vcx", "vcx_framework",
=======
    "did_core/did_methods/did_jwk",
>>>>>>> b84d1f9e
]

[workspace.package]
version = "0.66.0"
authors = [
    "Absa Group Limited",
    "Hyperledger Indy Contributors <hyperledger-indy@lists.hyperledger.org>",
]
description = "Library to work with Aries protocols & collection of supporting components"
license = "Apache-2.0"
edition = "2021"

[profile.release]
debug = 0
panic = 'unwind'
incremental = false

[workspace.lints.clippy]
all = "warn"
pedantic = "warn"
struct_excessive_bools = "allow"
trivially_copy_pass_by_ref = "allow"
must_use_candidate = "allow"
match_bool = "allow"
no_effect_underscore_binding = "allow"
module_name_repetitions = "allow"

[workspace.lints.rust]
meta_variable_misuse = "warn"
missing_abi = "warn"
missing_copy_implementations = "warn"
missing_debug_implementations = "warn"
non_ascii_idents = "warn"
pointer_structural_match = "warn"
rust_2018_idioms = "warn"
rust_2021_compatibility = "warn"
trivial_casts = "warn"
trivial_numeric_casts = "warn"
unused_extern_crates = "warn"
unused_import_braces = "warn"
unused_lifetimes = "warn"
unused_qualifications = "warn"
let_underscore_drop = "allow"

[workspace.dependencies]
indy-vdr = { git = "https://github.com/hyperledger/indy-vdr.git", tag = "v0.4.3", default-features = false, features = [
    "log",
] }
indy-vdr-proxy-client = { git = "https://github.com/hyperledger/indy-vdr.git", tag = "v0.4.3" }
anoncreds = { git = "https://github.com/hyperledger/anoncreds-rs.git", tag = "v0.2.0" }
aries-askar = { version = "0.3.1" }
askar-crypto = { version = "0.3.1", default-features = false }<|MERGE_RESOLUTION|>--- conflicted
+++ resolved
@@ -24,16 +24,14 @@
     "did_core/did_parser_nom",
     "did_core/did_resolver",
     "did_core/did_resolver_registry",
+    "did_core/did_methods/did_jwk",
     "did_core/did_methods/did_resolver_sov",
     "did_core/did_methods/did_resolver_web",
     "did_core/public_key",
     "misc/simple_message_relay",
     "misc/display_as_json",
-<<<<<<< HEAD
-    "aries_framework_vcx", "vcx_framework",
-=======
-    "did_core/did_methods/did_jwk",
->>>>>>> b84d1f9e
+    "aries_framework_vcx",
+    "vcx_framework",
 ]
 
 [workspace.package]
