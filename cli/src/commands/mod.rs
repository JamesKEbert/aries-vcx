pub mod common;
pub mod did;
pub mod pool;
pub mod wallet;
pub mod ledger;

use std::collections::HashMap;
use std::str::FromStr;

pub fn get_str_param<'a>(name: &'a str, params: &'a HashMap<&'static str, &str>) -> Result<&'a str, ()> {
    match params.get(name) {
        Some(v) => Ok(*v),
        None => {
            println_err!("No required \"{}\" parameter present", name);
            Err(())
        }
    }
}

pub fn get_opt_str_param<'a>(key: &'a str, params: &'a HashMap<&'static str, &str>) -> Result<Option<&'a str>, ()> {
    Ok(params.get(key).map(|v| *v))
}

#[allow(dead_code)] // FIXME
pub fn get_i64_param(name: &str, params: &HashMap<&'static str, &str>) -> Result<i64, ()> {
    match params.get(name) {
        Some(v) => {
            Ok(v.parse::<i64>().map_err(|err|
                println_err!("Can't parse integer parameter \"{}\": err {}", name, err))?)
        }
        None => {
            println_err!("No required \"{}\" parameter present", name);
            Err(())
        }
    }
}

pub fn get_opt_i64_param(key: &str, params: &HashMap<&'static str, &str>) -> Result<Option<i64>, ()> {
    let res = match params.get(key) {
        Some(value) => Some(value.parse::<i64>().map_err(|err|
            println_err!("Can't parse integer parameter \"{}\": err {}", key, err))?),
        None => None
    };
    Ok(res)
}

<<<<<<< HEAD
#[allow(dead_code)] // FIXME
pub fn get_i32_param(name: &str, params: &HashMap<&'static str, &str>) -> Result<i32, ()> {
    match params.get(name) {
        Some(v) => {
            Ok(v.parse::<i32>().map_err(|err|
                println_err!("Can't parse integer parameter \"{}\": err {}", name, err))?)
        }
        None => {
            println_err!("No required \"{}\" parameter present", name);
            Err(())
        }
    }
}

pub fn get_bool_param(name: &str, params: &HashMap<&'static str, &str>) -> Result<bool, ()> {
    match params.get(name) {
        Some(v) => FromStr::from_str(v).map_err(|err|
            println_err!("Can't parse boolean parameter \"{}\": err {}", name, err)),
        None => {
            println_err!("No required \"{}\" parameter present", name);
            Err(())
        }
    }
}

pub fn get_str_array_param<'a>(name: &'a str, params: &'a HashMap<&'static str, &str>) -> Result<Vec<&'a str>, ()> {
    match params.get(name) {
        Some(v) => Ok(v.split(",").collect::<Vec<&'a str>>()),
        None => Ok(vec!())
    }
=======
pub fn get_opt_bool_param(key: &str, params: &HashMap<&'static str, &str>) -> Result<Option<bool>, ()> {
    let res = match params.get(key) {
        Some(value) => Some(value.parse::<bool>().map_err(|err|
            println_err!("Can't parse bool parameter \"{}\": err {}", key, err))?),
        None => None
    };
    Ok(res)
>>>>>>> f1411acb
}<|MERGE_RESOLUTION|>--- conflicted
+++ resolved
@@ -44,38 +44,6 @@
     Ok(res)
 }
 
-<<<<<<< HEAD
-#[allow(dead_code)] // FIXME
-pub fn get_i32_param(name: &str, params: &HashMap<&'static str, &str>) -> Result<i32, ()> {
-    match params.get(name) {
-        Some(v) => {
-            Ok(v.parse::<i32>().map_err(|err|
-                println_err!("Can't parse integer parameter \"{}\": err {}", name, err))?)
-        }
-        None => {
-            println_err!("No required \"{}\" parameter present", name);
-            Err(())
-        }
-    }
-}
-
-pub fn get_bool_param(name: &str, params: &HashMap<&'static str, &str>) -> Result<bool, ()> {
-    match params.get(name) {
-        Some(v) => FromStr::from_str(v).map_err(|err|
-            println_err!("Can't parse boolean parameter \"{}\": err {}", name, err)),
-        None => {
-            println_err!("No required \"{}\" parameter present", name);
-            Err(())
-        }
-    }
-}
-
-pub fn get_str_array_param<'a>(name: &'a str, params: &'a HashMap<&'static str, &str>) -> Result<Vec<&'a str>, ()> {
-    match params.get(name) {
-        Some(v) => Ok(v.split(",").collect::<Vec<&'a str>>()),
-        None => Ok(vec!())
-    }
-=======
 pub fn get_opt_bool_param(key: &str, params: &HashMap<&'static str, &str>) -> Result<Option<bool>, ()> {
     let res = match params.get(key) {
         Some(value) => Some(value.parse::<bool>().map_err(|err|
@@ -83,5 +51,4 @@
         None => None
     };
     Ok(res)
->>>>>>> f1411acb
 }