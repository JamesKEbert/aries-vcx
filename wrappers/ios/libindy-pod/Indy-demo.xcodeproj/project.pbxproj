// !$*UTF8*$!
{
	archiveVersion = 1;
	classes = {
	};
	objectVersion = 46;
	objects = {

/* Begin PBXBuildFile section */
		109A32E000D96FD088BFFFB1 /* CryptoUtils.mm in Sources */ = {isa = PBXBuildFile; fileRef = 109A31B3C9BF73CF89715E0B /* CryptoUtils.mm */; };
		109A3722C0C40A992FE7826B /* CryptoHighCases.mm in Sources */ = {isa = PBXBuildFile; fileRef = 109A39CE2AC2D8A744609543 /* CryptoHighCases.mm */; };
		5D413F201F850DFF00E04D7D /* PairwiseHighCases.m in Sources */ = {isa = PBXBuildFile; fileRef = 5D413F1F1F850DFF00E04D7D /* PairwiseHighCases.m */; };
		5D413F231F850F2E00E04D7D /* PairwiseUtils.m in Sources */ = {isa = PBXBuildFile; fileRef = 5D413F221F850F2E00E04D7D /* PairwiseUtils.m */; };
		5DB57A701F71201200EB4C90 /* AppDelegate.mm in Sources */ = {isa = PBXBuildFile; fileRef = 5DB57A661F71201200EB4C90 /* AppDelegate.mm */; };
		5DB57A711F71201200EB4C90 /* Assets.xcassets in Resources */ = {isa = PBXBuildFile; fileRef = 5DB57A671F71201200EB4C90 /* Assets.xcassets */; };
		5DB57A721F71201200EB4C90 /* LaunchScreen.storyboard in Resources */ = {isa = PBXBuildFile; fileRef = 5DB57A681F71201200EB4C90 /* LaunchScreen.storyboard */; };
		5DB57A731F71201200EB4C90 /* Main.storyboard in Resources */ = {isa = PBXBuildFile; fileRef = 5DB57A6A1F71201200EB4C90 /* Main.storyboard */; };
		5DB57A741F71201200EB4C90 /* Info.plist in Resources */ = {isa = PBXBuildFile; fileRef = 5DB57A6C1F71201200EB4C90 /* Info.plist */; };
		5DB57A751F71201200EB4C90 /* main.m in Sources */ = {isa = PBXBuildFile; fileRef = 5DB57A6D1F71201200EB4C90 /* main.m */; };
		5DB57A761F71201200EB4C90 /* ViewController.m in Sources */ = {isa = PBXBuildFile; fileRef = 5DB57A6F1F71201200EB4C90 /* ViewController.m */; };
		5DB57B0C1F7120DE00EB4C90 /* Indy.framework in Frameworks */ = {isa = PBXBuildFile; fileRef = 5DB57B0B1F7120DE00EB4C90 /* Indy.framework */; };
		5DB57B0D1F7120DE00EB4C90 /* Indy.framework in Embed Frameworks */ = {isa = PBXBuildFile; fileRef = 5DB57B0B1F7120DE00EB4C90 /* Indy.framework */; settings = {ATTRIBUTES = (CodeSignOnCopy, RemoveHeadersOnCopy, ); }; };
		5DB57B501F712A5200EB4C90 /* Base58Test.m in Sources */ = {isa = PBXBuildFile; fileRef = 5DB57B0F1F712A5100EB4C90 /* Base58Test.m */; };
		5DB57B591F712A5200EB4C90 /* AnoncredsHighCases.m in Sources */ = {isa = PBXBuildFile; fileRef = 5DB57B1C1F712A5100EB4C90 /* AnoncredsHighCases.m */; };
		5DB57B5B1F712A5200EB4C90 /* AnoncredsMediumCasesDemos.m in Sources */ = {isa = PBXBuildFile; fileRef = 5DB57B1E1F712A5100EB4C90 /* AnoncredsMediumCasesDemos.m */; };
		5DB57B5D1F712A5200EB4C90 /* LedgerSendRequests.mm in Sources */ = {isa = PBXBuildFile; fileRef = 5DB57B211F712A5200EB4C90 /* LedgerSendRequests.mm */; };
		5DB57B611F712A5200EB4C90 /* PoolHighCases.m in Sources */ = {isa = PBXBuildFile; fileRef = 5DB57B261F712A5200EB4C90 /* PoolHighCases.m */; };
		5DB57B631F712A5200EB4C90 /* DidHighCases.m in Sources */ = {isa = PBXBuildFile; fileRef = 5DB57B291F712A5200EB4C90 /* DidHighCases.m */; };
		5DB57B661F712A5200EB4C90 /* WalletHighCases.m in Sources */ = {isa = PBXBuildFile; fileRef = 5DB57B2D1F712A5200EB4C90 /* WalletHighCases.m */; };
		5DB57B681F712A5200EB4C90 /* AnoncredsDemo.mm in Sources */ = {isa = PBXBuildFile; fileRef = 5DB57B301F712A5200EB4C90 /* AnoncredsDemo.mm */; };
		5DB57B691F712A5200EB4C90 /* LedgerDemo.mm in Sources */ = {isa = PBXBuildFile; fileRef = 5DB57B311F712A5200EB4C90 /* LedgerDemo.mm */; };
		5DB57B6A1F712A5200EB4C90 /* CryptoDemo.mm in Sources */ = {isa = PBXBuildFile; fileRef = 5DB57B321F712A5200EB4C90 /* CryptoDemo.mm */; };
		5DB57B6B1F712A5200EB4C90 /* Info.plist in Resources */ = {isa = PBXBuildFile; fileRef = 5DB57B331F712A5200EB4C90 /* Info.plist */; };
		5DB57B6D1F712A5200EB4C90 /* AnoncredsUtils.m in Sources */ = {isa = PBXBuildFile; fileRef = 5DB57B381F712A5200EB4C90 /* AnoncredsUtils.m */; };
		5DB57B6E1F712A5200EB4C90 /* ClosureUtils.m in Sources */ = {isa = PBXBuildFile; fileRef = 5DB57B3A1F712A5200EB4C90 /* ClosureUtils.m */; };
		5DB57B6F1F712A5200EB4C90 /* Environment.m in Sources */ = {isa = PBXBuildFile; fileRef = 5DB57B3C1F712A5200EB4C90 /* Environment.m */; };
		5DB57B701F712A5200EB4C90 /* LedgerUtils.mm in Sources */ = {isa = PBXBuildFile; fileRef = 5DB57B3E1F712A5200EB4C90 /* LedgerUtils.mm */; };
		5DB57B711F712A5200EB4C90 /* PoolUtils.m in Sources */ = {isa = PBXBuildFile; fileRef = 5DB57B401F712A5200EB4C90 /* PoolUtils.m */; };
		5DB57B721F712A5200EB4C90 /* SequenceUtils.m in Sources */ = {isa = PBXBuildFile; fileRef = 5DB57B421F712A5200EB4C90 /* SequenceUtils.m */; };
		5DB57B731F712A5200EB4C90 /* DidUtils.mm in Sources */ = {isa = PBXBuildFile; fileRef = 5DB57B441F712A5200EB4C90 /* DidUtils.mm */; };
		5DB57B741F712A5200EB4C90 /* TestUtils.m in Sources */ = {isa = PBXBuildFile; fileRef = 5DB57B461F712A5200EB4C90 /* TestUtils.m */; };
		5DB57B751F712A5200EB4C90 /* WalletUtils.m in Sources */ = {isa = PBXBuildFile; fileRef = 5DB57B481F712A5200EB4C90 /* WalletUtils.m */; };
		5DB57B761F712A5200EB4C90 /* NSArray+JSON.m in Sources */ = {isa = PBXBuildFile; fileRef = 5DB57B4B1F712A5200EB4C90 /* NSArray+JSON.m */; };
		5DB57B771F712A5200EB4C90 /* NSDictionary+JSON.m in Sources */ = {isa = PBXBuildFile; fileRef = 5DB57B4D1F712A5200EB4C90 /* NSDictionary+JSON.m */; };
		5DB57B781F712A5200EB4C90 /* NSString+Validation.m in Sources */ = {isa = PBXBuildFile; fileRef = 5DB57B4F1F712A5200EB4C90 /* NSString+Validation.m */; };
		80DCB08582AE3D8C572032E5 /* libPods-Indy-demoTests.a in Frameworks */ = {isa = PBXBuildFile; fileRef = 5D78D0155F3E8AF26D9FBE34 /* libPods-Indy-demoTests.a */; };
<<<<<<< HEAD
		ADF5F033CD402A0FB8564B87 /* PBXBuildFile */ = {isa = PBXBuildFile; fileRef = ADF5FE4E35A02E854FF1C94F /* NonSecretsUtils.m */; };
		ADF5F3C392290ACE150082E2 /* NonSecretsUtils.m in Sources */ = {isa = PBXBuildFile; fileRef = ADF5FE4E35A02E854FF1C94F /* NonSecretsUtils.m */; };
=======
		ADF5F31684A1388E1F7CB46A /* PaymentHighCases.mm in Sources */ = {isa = PBXBuildFile; fileRef = ADF5FA949F9686E3339531DA /* PaymentHighCases.mm */; };
		ADF5F3E33D950E83636B32E8 /* PaymentUtils.m in Sources */ = {isa = PBXBuildFile; fileRef = ADF5F3114D20F3CFCE1A17BA /* PaymentUtils.m */; };
>>>>>>> 2a6ff8db
		ADF5F64401BEE20C3FC0E002 /* LedgerBuildRequest.mm in Sources */ = {isa = PBXBuildFile; fileRef = ADF5F3613A78A60DBE7F1AB9 /* LedgerBuildRequest.mm */; };
		ADF5F67A3F994466D5D58BD8 /* BlobStorageUtils.m in Sources */ = {isa = PBXBuildFile; fileRef = ADF5FB263C0C3F9BD6F57037 /* BlobStorageUtils.m */; };
		ADF5F84EF0911B211FE4FEC3 /* NonSecretsHighCases.mm in Sources */ = {isa = PBXBuildFile; fileRef = ADF5F5209566924DEB625F31 /* NonSecretsHighCases.mm */; };
		ADF5FAA7813FC4B983F82948 /* Interaction.mm in Sources */ = {isa = PBXBuildFile; fileRef = ADF5F0F5B189065464F202AF /* Interaction.mm */; };
		C1BA94778E40060E56814C61 /* libPods-Indy-demo.a in Frameworks */ = {isa = PBXBuildFile; fileRef = 49682051B863F7784F1A8CAE /* libPods-Indy-demo.a */; };
/* End PBXBuildFile section */

/* Begin PBXContainerItemProxy section */
		3E2A7F9F1EC36187006194EC /* PBXContainerItemProxy */ = {
			isa = PBXContainerItemProxy;
			containerPortal = 3E2A7F7D1EC36186006194EC /* Project object */;
			proxyType = 1;
			remoteGlobalIDString = 3E2A7F841EC36186006194EC;
			remoteInfo = "libindy-demo";
		};
/* End PBXContainerItemProxy section */

/* Begin PBXCopyFilesBuildPhase section */
		3ED5BE501EC4985500881380 /* CopyFiles */ = {
			isa = PBXCopyFilesBuildPhase;
			buildActionMask = 2147483647;
			dstPath = "";
			dstSubfolderSpec = 10;
			files = (
			);
			runOnlyForDeploymentPostprocessing = 0;
		};
		5D82DB501F6A795100170B22 /* Embed Frameworks */ = {
			isa = PBXCopyFilesBuildPhase;
			buildActionMask = 2147483647;
			dstPath = "";
			dstSubfolderSpec = 10;
			files = (
				5DB57B0D1F7120DE00EB4C90 /* Indy.framework in Embed Frameworks */,
			);
			name = "Embed Frameworks";
			runOnlyForDeploymentPostprocessing = 0;
		};
/* End PBXCopyFilesBuildPhase section */

/* Begin PBXFileReference section */
		0C1A2D3B2C8FD407BD6E5F9D /* Pods-Indy-demoTests.debug.xcconfig */ = {isa = PBXFileReference; includeInIndex = 1; lastKnownFileType = text.xcconfig; name = "Pods-Indy-demoTests.debug.xcconfig"; path = "Pods/Target Support Files/Pods-Indy-demoTests/Pods-Indy-demoTests.debug.xcconfig"; sourceTree = "<group>"; };
		109A3175B4C98968FFC53095 /* CryptoUtils.h */ = {isa = PBXFileReference; fileEncoding = 4; lastKnownFileType = sourcecode.c.h; path = CryptoUtils.h; sourceTree = "<group>"; };
		109A31B3C9BF73CF89715E0B /* CryptoUtils.mm */ = {isa = PBXFileReference; fileEncoding = 4; lastKnownFileType = sourcecode.cpp.objcpp; path = CryptoUtils.mm; sourceTree = "<group>"; };
		109A39CE2AC2D8A744609543 /* CryptoHighCases.mm */ = {isa = PBXFileReference; fileEncoding = 4; lastKnownFileType = sourcecode.cpp.objcpp; path = CryptoHighCases.mm; sourceTree = "<group>"; };
		2EF9598E5D9881BADD8E4EB7 /* Pods-libindy-demo.release.xcconfig */ = {isa = PBXFileReference; includeInIndex = 1; lastKnownFileType = text.xcconfig; name = "Pods-libindy-demo.release.xcconfig"; path = "Pods/Target Support Files/Pods-libindy-demo/Pods-libindy-demo.release.xcconfig"; sourceTree = "<group>"; };
		3E2A7F851EC36186006194EC /* Indy-demo.app */ = {isa = PBXFileReference; explicitFileType = wrapper.application; includeInIndex = 0; path = "Indy-demo.app"; sourceTree = BUILT_PRODUCTS_DIR; };
		3E2A7F9E1EC36187006194EC /* Indy-demoTests.xctest */ = {isa = PBXFileReference; explicitFileType = wrapper.cfbundle; includeInIndex = 0; path = "Indy-demoTests.xctest"; sourceTree = BUILT_PRODUCTS_DIR; };
		49682051B863F7784F1A8CAE /* libPods-Indy-demo.a */ = {isa = PBXFileReference; explicitFileType = archive.ar; includeInIndex = 0; path = "libPods-Indy-demo.a"; sourceTree = BUILT_PRODUCTS_DIR; };
		5D413F1F1F850DFF00E04D7D /* PairwiseHighCases.m */ = {isa = PBXFileReference; fileEncoding = 4; lastKnownFileType = sourcecode.c.objc; path = PairwiseHighCases.m; sourceTree = "<group>"; };
		5D413F211F850F2E00E04D7D /* PairwiseUtils.h */ = {isa = PBXFileReference; fileEncoding = 4; lastKnownFileType = sourcecode.c.h; path = PairwiseUtils.h; sourceTree = "<group>"; };
		5D413F221F850F2E00E04D7D /* PairwiseUtils.m */ = {isa = PBXFileReference; fileEncoding = 4; lastKnownFileType = sourcecode.c.objc; path = PairwiseUtils.m; sourceTree = "<group>"; };
		5D78D0155F3E8AF26D9FBE34 /* libPods-Indy-demoTests.a */ = {isa = PBXFileReference; explicitFileType = archive.ar; includeInIndex = 0; path = "libPods-Indy-demoTests.a"; sourceTree = BUILT_PRODUCTS_DIR; };
		5DB57A651F71201200EB4C90 /* AppDelegate.h */ = {isa = PBXFileReference; fileEncoding = 4; lastKnownFileType = sourcecode.c.h; path = AppDelegate.h; sourceTree = "<group>"; };
		5DB57A661F71201200EB4C90 /* AppDelegate.mm */ = {isa = PBXFileReference; fileEncoding = 4; lastKnownFileType = sourcecode.cpp.objcpp; path = AppDelegate.mm; sourceTree = "<group>"; };
		5DB57A671F71201200EB4C90 /* Assets.xcassets */ = {isa = PBXFileReference; lastKnownFileType = folder.assetcatalog; path = Assets.xcassets; sourceTree = "<group>"; };
		5DB57A691F71201200EB4C90 /* Base */ = {isa = PBXFileReference; lastKnownFileType = file.storyboard; name = Base; path = Base.lproj/LaunchScreen.storyboard; sourceTree = "<group>"; };
		5DB57A6B1F71201200EB4C90 /* Base */ = {isa = PBXFileReference; lastKnownFileType = file.storyboard; name = Base; path = Base.lproj/Main.storyboard; sourceTree = "<group>"; };
		5DB57A6C1F71201200EB4C90 /* Info.plist */ = {isa = PBXFileReference; fileEncoding = 4; lastKnownFileType = text.plist.xml; path = Info.plist; sourceTree = "<group>"; };
		5DB57A6D1F71201200EB4C90 /* main.m */ = {isa = PBXFileReference; fileEncoding = 4; lastKnownFileType = sourcecode.c.objc; path = main.m; sourceTree = "<group>"; };
		5DB57A6E1F71201200EB4C90 /* ViewController.h */ = {isa = PBXFileReference; fileEncoding = 4; lastKnownFileType = sourcecode.c.h; path = ViewController.h; sourceTree = "<group>"; };
		5DB57A6F1F71201200EB4C90 /* ViewController.m */ = {isa = PBXFileReference; fileEncoding = 4; lastKnownFileType = sourcecode.c.objc; path = ViewController.m; sourceTree = "<group>"; };
		5DB57B0B1F7120DE00EB4C90 /* Indy.framework */ = {isa = PBXFileReference; explicitFileType = wrapper.framework; path = Indy.framework; sourceTree = BUILT_PRODUCTS_DIR; };
		5DB57B0F1F712A5100EB4C90 /* Base58Test.m */ = {isa = PBXFileReference; fileEncoding = 4; lastKnownFileType = sourcecode.c.objc; path = Base58Test.m; sourceTree = "<group>"; };
		5DB57B1C1F712A5100EB4C90 /* AnoncredsHighCases.m */ = {isa = PBXFileReference; fileEncoding = 4; lastKnownFileType = sourcecode.c.objc; path = AnoncredsHighCases.m; sourceTree = "<group>"; };
		5DB57B1E1F712A5100EB4C90 /* AnoncredsMediumCasesDemos.m */ = {isa = PBXFileReference; fileEncoding = 4; lastKnownFileType = sourcecode.c.objc; path = AnoncredsMediumCasesDemos.m; sourceTree = "<group>"; };
		5DB57B211F712A5200EB4C90 /* LedgerSendRequests.mm */ = {isa = PBXFileReference; fileEncoding = 4; lastKnownFileType = sourcecode.cpp.objcpp; path = LedgerSendRequests.mm; sourceTree = "<group>"; };
		5DB57B261F712A5200EB4C90 /* PoolHighCases.m */ = {isa = PBXFileReference; fileEncoding = 4; lastKnownFileType = sourcecode.c.objc; path = PoolHighCases.m; sourceTree = "<group>"; };
		5DB57B291F712A5200EB4C90 /* DidHighCases.m */ = {isa = PBXFileReference; fileEncoding = 4; lastKnownFileType = sourcecode.c.objc; path = DidHighCases.m; sourceTree = "<group>"; };
		5DB57B2D1F712A5200EB4C90 /* WalletHighCases.m */ = {isa = PBXFileReference; fileEncoding = 4; lastKnownFileType = sourcecode.c.objc; path = WalletHighCases.m; sourceTree = "<group>"; };
		5DB57B301F712A5200EB4C90 /* AnoncredsDemo.mm */ = {isa = PBXFileReference; fileEncoding = 4; lastKnownFileType = sourcecode.cpp.objcpp; path = AnoncredsDemo.mm; sourceTree = "<group>"; };
		5DB57B311F712A5200EB4C90 /* LedgerDemo.mm */ = {isa = PBXFileReference; fileEncoding = 4; lastKnownFileType = sourcecode.cpp.objcpp; path = LedgerDemo.mm; sourceTree = "<group>"; };
		5DB57B321F712A5200EB4C90 /* CryptoDemo.mm */ = {isa = PBXFileReference; fileEncoding = 4; lastKnownFileType = sourcecode.cpp.objcpp; path = CryptoDemo.mm; sourceTree = "<group>"; };
		5DB57B331F712A5200EB4C90 /* Info.plist */ = {isa = PBXFileReference; fileEncoding = 4; lastKnownFileType = text.plist.xml; path = Info.plist; sourceTree = "<group>"; };
		5DB57B371F712A5200EB4C90 /* AnoncredsUtils.h */ = {isa = PBXFileReference; fileEncoding = 4; lastKnownFileType = sourcecode.c.h; path = AnoncredsUtils.h; sourceTree = "<group>"; };
		5DB57B381F712A5200EB4C90 /* AnoncredsUtils.m */ = {isa = PBXFileReference; fileEncoding = 4; lastKnownFileType = sourcecode.c.objc; path = AnoncredsUtils.m; sourceTree = "<group>"; };
		5DB57B391F712A5200EB4C90 /* ClosureUtils.h */ = {isa = PBXFileReference; fileEncoding = 4; lastKnownFileType = sourcecode.c.h; path = ClosureUtils.h; sourceTree = "<group>"; };
		5DB57B3A1F712A5200EB4C90 /* ClosureUtils.m */ = {isa = PBXFileReference; fileEncoding = 4; lastKnownFileType = sourcecode.c.objc; path = ClosureUtils.m; sourceTree = "<group>"; };
		5DB57B3B1F712A5200EB4C90 /* Environment.h */ = {isa = PBXFileReference; fileEncoding = 4; lastKnownFileType = sourcecode.c.h; path = Environment.h; sourceTree = "<group>"; };
		5DB57B3C1F712A5200EB4C90 /* Environment.m */ = {isa = PBXFileReference; fileEncoding = 4; lastKnownFileType = sourcecode.c.objc; path = Environment.m; sourceTree = "<group>"; };
		5DB57B3D1F712A5200EB4C90 /* LedgerUtils.h */ = {isa = PBXFileReference; fileEncoding = 4; lastKnownFileType = sourcecode.c.h; path = LedgerUtils.h; sourceTree = "<group>"; };
		5DB57B3E1F712A5200EB4C90 /* LedgerUtils.mm */ = {isa = PBXFileReference; fileEncoding = 4; lastKnownFileType = sourcecode.cpp.objcpp; path = LedgerUtils.mm; sourceTree = "<group>"; };
		5DB57B3F1F712A5200EB4C90 /* PoolUtils.h */ = {isa = PBXFileReference; fileEncoding = 4; lastKnownFileType = sourcecode.c.h; path = PoolUtils.h; sourceTree = "<group>"; };
		5DB57B401F712A5200EB4C90 /* PoolUtils.m */ = {isa = PBXFileReference; fileEncoding = 4; lastKnownFileType = sourcecode.c.objc; path = PoolUtils.m; sourceTree = "<group>"; };
		5DB57B411F712A5200EB4C90 /* SequenceUtils.h */ = {isa = PBXFileReference; fileEncoding = 4; lastKnownFileType = sourcecode.c.h; path = SequenceUtils.h; sourceTree = "<group>"; };
		5DB57B421F712A5200EB4C90 /* SequenceUtils.m */ = {isa = PBXFileReference; fileEncoding = 4; lastKnownFileType = sourcecode.c.objc; path = SequenceUtils.m; sourceTree = "<group>"; };
		5DB57B431F712A5200EB4C90 /* DidUtils.h */ = {isa = PBXFileReference; fileEncoding = 4; lastKnownFileType = sourcecode.c.h; path = DidUtils.h; sourceTree = "<group>"; };
		5DB57B441F712A5200EB4C90 /* DidUtils.mm */ = {isa = PBXFileReference; fileEncoding = 4; lastKnownFileType = sourcecode.cpp.objcpp; path = DidUtils.mm; sourceTree = "<group>"; };
		5DB57B451F712A5200EB4C90 /* TestUtils.h */ = {isa = PBXFileReference; fileEncoding = 4; lastKnownFileType = sourcecode.c.h; path = TestUtils.h; sourceTree = "<group>"; };
		5DB57B461F712A5200EB4C90 /* TestUtils.m */ = {isa = PBXFileReference; fileEncoding = 4; lastKnownFileType = sourcecode.c.objc; path = TestUtils.m; sourceTree = "<group>"; };
		5DB57B471F712A5200EB4C90 /* WalletUtils.h */ = {isa = PBXFileReference; fileEncoding = 4; lastKnownFileType = sourcecode.c.h; path = WalletUtils.h; sourceTree = "<group>"; };
		5DB57B481F712A5200EB4C90 /* WalletUtils.m */ = {isa = PBXFileReference; fileEncoding = 4; lastKnownFileType = sourcecode.c.objc; path = WalletUtils.m; sourceTree = "<group>"; };
		5DB57B4A1F712A5200EB4C90 /* NSArray+JSON.h */ = {isa = PBXFileReference; fileEncoding = 4; lastKnownFileType = sourcecode.c.h; path = "NSArray+JSON.h"; sourceTree = "<group>"; };
		5DB57B4B1F712A5200EB4C90 /* NSArray+JSON.m */ = {isa = PBXFileReference; fileEncoding = 4; lastKnownFileType = sourcecode.c.objc; path = "NSArray+JSON.m"; sourceTree = "<group>"; };
		5DB57B4C1F712A5200EB4C90 /* NSDictionary+JSON.h */ = {isa = PBXFileReference; fileEncoding = 4; lastKnownFileType = sourcecode.c.h; path = "NSDictionary+JSON.h"; sourceTree = "<group>"; };
		5DB57B4D1F712A5200EB4C90 /* NSDictionary+JSON.m */ = {isa = PBXFileReference; fileEncoding = 4; lastKnownFileType = sourcecode.c.objc; path = "NSDictionary+JSON.m"; sourceTree = "<group>"; };
		5DB57B4E1F712A5200EB4C90 /* NSString+Validation.h */ = {isa = PBXFileReference; fileEncoding = 4; lastKnownFileType = sourcecode.c.h; path = "NSString+Validation.h"; sourceTree = "<group>"; };
		5DB57B4F1F712A5200EB4C90 /* NSString+Validation.m */ = {isa = PBXFileReference; fileEncoding = 4; lastKnownFileType = sourcecode.c.objc; path = "NSString+Validation.m"; sourceTree = "<group>"; };
		7BCBA93D72AE3588DDAD9D49 /* Pods-Indy-demoTests.release.xcconfig */ = {isa = PBXFileReference; includeInIndex = 1; lastKnownFileType = text.xcconfig; name = "Pods-Indy-demoTests.release.xcconfig"; path = "Pods/Target Support Files/Pods-Indy-demoTests/Pods-Indy-demoTests.release.xcconfig"; sourceTree = "<group>"; };
		8301CE9D60BE235EB8E50A72 /* libPods-libindy-demoTests.a */ = {isa = PBXFileReference; explicitFileType = archive.ar; includeInIndex = 0; path = "libPods-libindy-demoTests.a"; sourceTree = BUILT_PRODUCTS_DIR; };
		ADF5F0F5B189065464F202AF /* Interaction.mm */ = {isa = PBXFileReference; fileEncoding = 4; lastKnownFileType = sourcecode.cpp.objcpp; path = Interaction.mm; sourceTree = "<group>"; };
		ADF5F3114D20F3CFCE1A17BA /* PaymentUtils.m */ = {isa = PBXFileReference; fileEncoding = 4; lastKnownFileType = sourcecode.c.objc; path = PaymentUtils.m; sourceTree = "<group>"; };
		ADF5F3613A78A60DBE7F1AB9 /* LedgerBuildRequest.mm */ = {isa = PBXFileReference; fileEncoding = 4; lastKnownFileType = sourcecode.cpp.objcpp; path = LedgerBuildRequest.mm; sourceTree = "<group>"; };
<<<<<<< HEAD
		ADF5F5209566924DEB625F31 /* NonSecretsHighCases.mm */ = {isa = PBXFileReference; fileEncoding = 4; lastKnownFileType = sourcecode.cpp.objcpp; path = NonSecretsHighCases.mm; sourceTree = "<group>"; };
		ADF5FB263C0C3F9BD6F57037 /* BlobStorageUtils.m */ = {isa = PBXFileReference; fileEncoding = 4; lastKnownFileType = sourcecode.c.objc; path = BlobStorageUtils.m; sourceTree = "<group>"; };
		ADF5FC4BA3EAF704D53570D5 /* BlobStorageUtils.h */ = {isa = PBXFileReference; fileEncoding = 4; lastKnownFileType = sourcecode.c.h; path = BlobStorageUtils.h; sourceTree = "<group>"; };
		ADF5FCDBADC2C8FC6B308105 /* NonSecretsUtils.h */ = {isa = PBXFileReference; fileEncoding = 4; lastKnownFileType = sourcecode.c.h; path = NonSecretsUtils.h; sourceTree = "<group>"; };
		ADF5FE4E35A02E854FF1C94F /* NonSecretsUtils.m */ = {isa = PBXFileReference; fileEncoding = 4; lastKnownFileType = sourcecode.c.objc; path = NonSecretsUtils.m; sourceTree = "<group>"; };
=======
		ADF5FA949F9686E3339531DA /* PaymentHighCases.mm */ = {isa = PBXFileReference; fileEncoding = 4; lastKnownFileType = sourcecode.cpp.objcpp; path = PaymentHighCases.mm; sourceTree = "<group>"; };
		ADF5FB263C0C3F9BD6F57037 /* BlobStorageUtils.m */ = {isa = PBXFileReference; fileEncoding = 4; lastKnownFileType = sourcecode.c.objc; path = BlobStorageUtils.m; sourceTree = "<group>"; };
		ADF5FC4BA3EAF704D53570D5 /* BlobStorageUtils.h */ = {isa = PBXFileReference; fileEncoding = 4; lastKnownFileType = sourcecode.c.h; path = BlobStorageUtils.h; sourceTree = "<group>"; };
		ADF5FF3AD9B649B92478CEF7 /* PaymentUtils.h */ = {isa = PBXFileReference; fileEncoding = 4; lastKnownFileType = sourcecode.c.h; path = PaymentUtils.h; sourceTree = "<group>"; };
>>>>>>> 2a6ff8db
		B87BB39216A2B13E57165BF9 /* libPods-libindy-demo.a */ = {isa = PBXFileReference; explicitFileType = archive.ar; includeInIndex = 0; path = "libPods-libindy-demo.a"; sourceTree = BUILT_PRODUCTS_DIR; };
		DACC1FF866C0BAFAF74DC73B /* Pods-libindy-demo.debug.xcconfig */ = {isa = PBXFileReference; includeInIndex = 1; lastKnownFileType = text.xcconfig; name = "Pods-libindy-demo.debug.xcconfig"; path = "Pods/Target Support Files/Pods-libindy-demo/Pods-libindy-demo.debug.xcconfig"; sourceTree = "<group>"; };
		ED81D70B4C1CD531B86E9E9F /* Pods-libindy-demoTests.release.xcconfig */ = {isa = PBXFileReference; includeInIndex = 1; lastKnownFileType = text.xcconfig; name = "Pods-libindy-demoTests.release.xcconfig"; path = "Pods/Target Support Files/Pods-libindy-demoTests/Pods-libindy-demoTests.release.xcconfig"; sourceTree = "<group>"; };
		EE41F07D6A899FDD613605CE /* Pods-Indy-demo.release.xcconfig */ = {isa = PBXFileReference; includeInIndex = 1; lastKnownFileType = text.xcconfig; name = "Pods-Indy-demo.release.xcconfig"; path = "Pods/Target Support Files/Pods-Indy-demo/Pods-Indy-demo.release.xcconfig"; sourceTree = "<group>"; };
		F54627AA7BB604ED15A77C6E /* Pods-Indy-demo.debug.xcconfig */ = {isa = PBXFileReference; includeInIndex = 1; lastKnownFileType = text.xcconfig; name = "Pods-Indy-demo.debug.xcconfig"; path = "Pods/Target Support Files/Pods-Indy-demo/Pods-Indy-demo.debug.xcconfig"; sourceTree = "<group>"; };
		F7BEB2FC0AAA0900574E5794 /* Pods-libindy-demoTests.debug.xcconfig */ = {isa = PBXFileReference; includeInIndex = 1; lastKnownFileType = text.xcconfig; name = "Pods-libindy-demoTests.debug.xcconfig"; path = "Pods/Target Support Files/Pods-libindy-demoTests/Pods-libindy-demoTests.debug.xcconfig"; sourceTree = "<group>"; };
/* End PBXFileReference section */

/* Begin PBXFrameworksBuildPhase section */
		3E2A7F821EC36186006194EC /* Frameworks */ = {
			isa = PBXFrameworksBuildPhase;
			buildActionMask = 2147483647;
			files = (
				5DB57B0C1F7120DE00EB4C90 /* Indy.framework in Frameworks */,
				C1BA94778E40060E56814C61 /* libPods-Indy-demo.a in Frameworks */,
			);
			runOnlyForDeploymentPostprocessing = 0;
		};
		3E2A7F9B1EC36187006194EC /* Frameworks */ = {
			isa = PBXFrameworksBuildPhase;
			buildActionMask = 2147483647;
			files = (
				80DCB08582AE3D8C572032E5 /* libPods-Indy-demoTests.a in Frameworks */,
			);
			runOnlyForDeploymentPostprocessing = 0;
		};
/* End PBXFrameworksBuildPhase section */

/* Begin PBXGroup section */
		109A39C1A28C20B03A24F15E /* Crypto */ = {
			isa = PBXGroup;
			children = (
				109A39CE2AC2D8A744609543 /* CryptoHighCases.mm */,
			);
			path = Crypto;
			sourceTree = "<group>";
		};
		3E2A7F7C1EC36186006194EC = {
			isa = PBXGroup;
			children = (
				5DB57B0E1F712A5100EB4C90 /* Indy-demoTests */,
				5DB57B0B1F7120DE00EB4C90 /* Indy.framework */,
				5DB57A641F71201200EB4C90 /* Indy-demo */,
				3E2A7F861EC36186006194EC /* Products */,
				FFB35C33119165C4896C64A8 /* Pods */,
				84DF55ECAD03C4B4CEE16BD1 /* Frameworks */,
			);
			sourceTree = "<group>";
		};
		3E2A7F861EC36186006194EC /* Products */ = {
			isa = PBXGroup;
			children = (
				3E2A7F851EC36186006194EC /* Indy-demo.app */,
				3E2A7F9E1EC36187006194EC /* Indy-demoTests.xctest */,
			);
			name = Products;
			sourceTree = "<group>";
		};
		5D413F1E1F850DCF00E04D7D /* Pairwise */ = {
			isa = PBXGroup;
			children = (
				5D413F1F1F850DFF00E04D7D /* PairwiseHighCases.m */,
			);
			path = Pairwise;
			sourceTree = "<group>";
		};
		5DB57A641F71201200EB4C90 /* Indy-demo */ = {
			isa = PBXGroup;
			children = (
				5DB57A651F71201200EB4C90 /* AppDelegate.h */,
				5DB57A661F71201200EB4C90 /* AppDelegate.mm */,
				5DB57A671F71201200EB4C90 /* Assets.xcassets */,
				5DB57A681F71201200EB4C90 /* LaunchScreen.storyboard */,
				5DB57A6A1F71201200EB4C90 /* Main.storyboard */,
				5DB57A6C1F71201200EB4C90 /* Info.plist */,
				5DB57A6D1F71201200EB4C90 /* main.m */,
				5DB57A6E1F71201200EB4C90 /* ViewController.h */,
				5DB57A6F1F71201200EB4C90 /* ViewController.m */,
			);
			path = "Indy-demo";
			sourceTree = "<group>";
		};
		5DB57B0E1F712A5100EB4C90 /* Indy-demoTests */ = {
			isa = PBXGroup;
			children = (
				5DB57B0F1F712A5100EB4C90 /* Base58Test.m */,
				5DB57B101F712A5100EB4C90 /* Case Tests */,
				5DB57B2F1F712A5200EB4C90 /* Demo Tests */,
				5DB57B331F712A5200EB4C90 /* Info.plist */,
				5DB57B341F712A5200EB4C90 /* Test Utils */,
				5DB57B491F712A5200EB4C90 /* Utils */,
			);
			path = "Indy-demoTests";
			sourceTree = "<group>";
		};
		5DB57B101F712A5100EB4C90 /* Case Tests */ = {
			isa = PBXGroup;
			children = (
				5D413F1E1F850DCF00E04D7D /* Pairwise */,
				5DB57B1B1F712A5100EB4C90 /* Anoncreds */,
				5DB57B1F1F712A5200EB4C90 /* Ledger */,
				5DB57B251F712A5200EB4C90 /* Pool */,
				5DB57B281F712A5200EB4C90 /* Did */,
				5DB57B2B1F712A5200EB4C90 /* Wallet */,
				109A39C1A28C20B03A24F15E /* Crypto */,
<<<<<<< HEAD
				ADF5F1181FDDD3C1CE3FC13F /* NonSecrets */,
=======
				ADF5FDDD957557F015DCEBC5 /* Payment */,
>>>>>>> 2a6ff8db
			);
			path = "Case Tests";
			sourceTree = "<group>";
		};
		5DB57B1B1F712A5100EB4C90 /* Anoncreds */ = {
			isa = PBXGroup;
			children = (
				5DB57B1C1F712A5100EB4C90 /* AnoncredsHighCases.m */,
				5DB57B1E1F712A5100EB4C90 /* AnoncredsMediumCasesDemos.m */,
			);
			path = Anoncreds;
			sourceTree = "<group>";
		};
		5DB57B1F1F712A5200EB4C90 /* Ledger */ = {
			isa = PBXGroup;
			children = (
				5DB57B211F712A5200EB4C90 /* LedgerSendRequests.mm */,
				ADF5F3613A78A60DBE7F1AB9 /* LedgerBuildRequest.mm */,
			);
			path = Ledger;
			sourceTree = "<group>";
		};
		5DB57B251F712A5200EB4C90 /* Pool */ = {
			isa = PBXGroup;
			children = (
				5DB57B261F712A5200EB4C90 /* PoolHighCases.m */,
			);
			path = Pool;
			sourceTree = "<group>";
		};
		5DB57B281F712A5200EB4C90 /* Did */ = {
			isa = PBXGroup;
			children = (
				5DB57B291F712A5200EB4C90 /* DidHighCases.m */,
			);
			path = Did;
			sourceTree = "<group>";
		};
		5DB57B2B1F712A5200EB4C90 /* Wallet */ = {
			isa = PBXGroup;
			children = (
				5DB57B2D1F712A5200EB4C90 /* WalletHighCases.m */,
			);
			path = Wallet;
			sourceTree = "<group>";
		};
		5DB57B2F1F712A5200EB4C90 /* Demo Tests */ = {
			isa = PBXGroup;
			children = (
				5DB57B301F712A5200EB4C90 /* AnoncredsDemo.mm */,
				5DB57B311F712A5200EB4C90 /* LedgerDemo.mm */,
				5DB57B321F712A5200EB4C90 /* CryptoDemo.mm */,
				ADF5F0F5B189065464F202AF /* Interaction.mm */,
			);
			path = "Demo Tests";
			sourceTree = "<group>";
		};
		5DB57B341F712A5200EB4C90 /* Test Utils */ = {
			isa = PBXGroup;
			children = (
				5DB57B371F712A5200EB4C90 /* AnoncredsUtils.h */,
				5DB57B381F712A5200EB4C90 /* AnoncredsUtils.m */,
				5DB57B391F712A5200EB4C90 /* ClosureUtils.h */,
				5DB57B3A1F712A5200EB4C90 /* ClosureUtils.m */,
				5DB57B3B1F712A5200EB4C90 /* Environment.h */,
				5DB57B3C1F712A5200EB4C90 /* Environment.m */,
				5DB57B3D1F712A5200EB4C90 /* LedgerUtils.h */,
				5DB57B3E1F712A5200EB4C90 /* LedgerUtils.mm */,
				5DB57B3F1F712A5200EB4C90 /* PoolUtils.h */,
				5DB57B401F712A5200EB4C90 /* PoolUtils.m */,
				5DB57B411F712A5200EB4C90 /* SequenceUtils.h */,
				5DB57B421F712A5200EB4C90 /* SequenceUtils.m */,
				5DB57B431F712A5200EB4C90 /* DidUtils.h */,
				5DB57B441F712A5200EB4C90 /* DidUtils.mm */,
				5DB57B451F712A5200EB4C90 /* TestUtils.h */,
				5DB57B461F712A5200EB4C90 /* TestUtils.m */,
				5DB57B471F712A5200EB4C90 /* WalletUtils.h */,
				5DB57B481F712A5200EB4C90 /* WalletUtils.m */,
				5D413F211F850F2E00E04D7D /* PairwiseUtils.h */,
				5D413F221F850F2E00E04D7D /* PairwiseUtils.m */,
				109A31B3C9BF73CF89715E0B /* CryptoUtils.mm */,
				109A3175B4C98968FFC53095 /* CryptoUtils.h */,
				ADF5FB263C0C3F9BD6F57037 /* BlobStorageUtils.m */,
				ADF5FC4BA3EAF704D53570D5 /* BlobStorageUtils.h */,
<<<<<<< HEAD
				ADF5FE4E35A02E854FF1C94F /* NonSecretsUtils.m */,
				ADF5FCDBADC2C8FC6B308105 /* NonSecretsUtils.h */,
=======
				ADF5F3114D20F3CFCE1A17BA /* PaymentUtils.m */,
				ADF5FF3AD9B649B92478CEF7 /* PaymentUtils.h */,
>>>>>>> 2a6ff8db
			);
			path = "Test Utils";
			sourceTree = "<group>";
		};
		5DB57B491F712A5200EB4C90 /* Utils */ = {
			isa = PBXGroup;
			children = (
				5DB57B4A1F712A5200EB4C90 /* NSArray+JSON.h */,
				5DB57B4B1F712A5200EB4C90 /* NSArray+JSON.m */,
				5DB57B4C1F712A5200EB4C90 /* NSDictionary+JSON.h */,
				5DB57B4D1F712A5200EB4C90 /* NSDictionary+JSON.m */,
				5DB57B4E1F712A5200EB4C90 /* NSString+Validation.h */,
				5DB57B4F1F712A5200EB4C90 /* NSString+Validation.m */,
			);
			path = Utils;
			sourceTree = "<group>";
		};
		84DF55ECAD03C4B4CEE16BD1 /* Frameworks */ = {
			isa = PBXGroup;
			children = (
				B87BB39216A2B13E57165BF9 /* libPods-libindy-demo.a */,
				8301CE9D60BE235EB8E50A72 /* libPods-libindy-demoTests.a */,
				49682051B863F7784F1A8CAE /* libPods-Indy-demo.a */,
				5D78D0155F3E8AF26D9FBE34 /* libPods-Indy-demoTests.a */,
			);
			name = Frameworks;
			sourceTree = "<group>";
		};
<<<<<<< HEAD
		ADF5F1181FDDD3C1CE3FC13F /* NonSecrets */ = {
			isa = PBXGroup;
			children = (
				ADF5F5209566924DEB625F31 /* NonSecretsHighCases.mm */,
			);
			path = NonSecrets;
=======
		ADF5FDDD957557F015DCEBC5 /* Payment */ = {
			isa = PBXGroup;
			children = (
				ADF5FA949F9686E3339531DA /* PaymentHighCases.mm */,
			);
			path = Payment;
>>>>>>> 2a6ff8db
			sourceTree = "<group>";
		};
		FFB35C33119165C4896C64A8 /* Pods */ = {
			isa = PBXGroup;
			children = (
				DACC1FF866C0BAFAF74DC73B /* Pods-libindy-demo.debug.xcconfig */,
				F7BEB2FC0AAA0900574E5794 /* Pods-libindy-demoTests.debug.xcconfig */,
				ED81D70B4C1CD531B86E9E9F /* Pods-libindy-demoTests.release.xcconfig */,
				2EF9598E5D9881BADD8E4EB7 /* Pods-libindy-demo.release.xcconfig */,
				F54627AA7BB604ED15A77C6E /* Pods-Indy-demo.debug.xcconfig */,
				EE41F07D6A899FDD613605CE /* Pods-Indy-demo.release.xcconfig */,
				0C1A2D3B2C8FD407BD6E5F9D /* Pods-Indy-demoTests.debug.xcconfig */,
				7BCBA93D72AE3588DDAD9D49 /* Pods-Indy-demoTests.release.xcconfig */,
			);
			name = Pods;
			sourceTree = "<group>";
		};
/* End PBXGroup section */

/* Begin PBXNativeTarget section */
		3E2A7F841EC36186006194EC /* Indy-demo */ = {
			isa = PBXNativeTarget;
			buildConfigurationList = 3E2A7FA71EC36187006194EC /* Build configuration list for PBXNativeTarget "Indy-demo" */;
			buildPhases = (
				3DAF44B115C578F44367F9F0 /* [CP] Check Pods Manifest.lock */,
				3E2A7F811EC36186006194EC /* Sources */,
				3E2A7F821EC36186006194EC /* Frameworks */,
				3E2A7F831EC36186006194EC /* Resources */,
				B01B1FF1729B4A65C01EC15D /* [CP] Embed Pods Frameworks */,
				E6EB6F49635D20DFFF587CE2 /* [CP] Copy Pods Resources */,
				5D82DB501F6A795100170B22 /* Embed Frameworks */,
			);
			buildRules = (
			);
			dependencies = (
			);
			name = "Indy-demo";
			productName = "libindy-demo";
			productReference = 3E2A7F851EC36186006194EC /* Indy-demo.app */;
			productType = "com.apple.product-type.application";
		};
		3E2A7F9D1EC36187006194EC /* Indy-demoTests */ = {
			isa = PBXNativeTarget;
			buildConfigurationList = 3E2A7FAA1EC36187006194EC /* Build configuration list for PBXNativeTarget "Indy-demoTests" */;
			buildPhases = (
				8007C6588FAD71A50046F589 /* [CP] Check Pods Manifest.lock */,
				3E2A7F9A1EC36187006194EC /* Sources */,
				3E2A7F9B1EC36187006194EC /* Frameworks */,
				3E2A7F9C1EC36187006194EC /* Resources */,
				3ED5BE501EC4985500881380 /* CopyFiles */,
				58E7D3F16AB63FB03CA9D928 /* [CP] Embed Pods Frameworks */,
				4ECEDA57C66CAE3DB4FAEFE3 /* [CP] Copy Pods Resources */,
			);
			buildRules = (
			);
			dependencies = (
				3E2A7FA01EC36187006194EC /* PBXTargetDependency */,
			);
			name = "Indy-demoTests";
			productName = "libindy-demoTests";
			productReference = 3E2A7F9E1EC36187006194EC /* Indy-demoTests.xctest */;
			productType = "com.apple.product-type.bundle.unit-test";
		};
/* End PBXNativeTarget section */

/* Begin PBXProject section */
		3E2A7F7D1EC36186006194EC /* Project object */ = {
			isa = PBXProject;
			attributes = {
				LastUpgradeCheck = 0830;
				ORGANIZATIONNAME = Hyperledger;
				TargetAttributes = {
					3E2A7F841EC36186006194EC = {
						CreatedOnToolsVersion = 8.3.2;
						DevelopmentTeam = ES8QU3D2A4;
						ProvisioningStyle = Automatic;
					};
					3E2A7F9D1EC36187006194EC = {
						CreatedOnToolsVersion = 8.3.2;
						DevelopmentTeam = ES8QU3D2A4;
						ProvisioningStyle = Automatic;
						TestTargetID = 3E2A7F841EC36186006194EC;
					};
				};
			};
			buildConfigurationList = 3E2A7F801EC36186006194EC /* Build configuration list for PBXProject "Indy-demo" */;
			compatibilityVersion = "Xcode 3.2";
			developmentRegion = English;
			hasScannedForEncodings = 0;
			knownRegions = (
				en,
				Base,
			);
			mainGroup = 3E2A7F7C1EC36186006194EC;
			productRefGroup = 3E2A7F861EC36186006194EC /* Products */;
			projectDirPath = "";
			projectRoot = "";
			targets = (
				3E2A7F841EC36186006194EC /* Indy-demo */,
				3E2A7F9D1EC36187006194EC /* Indy-demoTests */,
			);
		};
/* End PBXProject section */

/* Begin PBXResourcesBuildPhase section */
		3E2A7F831EC36186006194EC /* Resources */ = {
			isa = PBXResourcesBuildPhase;
			buildActionMask = 2147483647;
			files = (
				5DB57A741F71201200EB4C90 /* Info.plist in Resources */,
				5DB57A731F71201200EB4C90 /* Main.storyboard in Resources */,
				5DB57A711F71201200EB4C90 /* Assets.xcassets in Resources */,
				5DB57A721F71201200EB4C90 /* LaunchScreen.storyboard in Resources */,
			);
			runOnlyForDeploymentPostprocessing = 0;
		};
		3E2A7F9C1EC36187006194EC /* Resources */ = {
			isa = PBXResourcesBuildPhase;
			buildActionMask = 2147483647;
			files = (
				5DB57B6B1F712A5200EB4C90 /* Info.plist in Resources */,
			);
			runOnlyForDeploymentPostprocessing = 0;
		};
/* End PBXResourcesBuildPhase section */

/* Begin PBXShellScriptBuildPhase section */
		3DAF44B115C578F44367F9F0 /* [CP] Check Pods Manifest.lock */ = {
			isa = PBXShellScriptBuildPhase;
			buildActionMask = 2147483647;
			files = (
			);
			inputPaths = (
				"${PODS_PODFILE_DIR_PATH}/Podfile.lock",
				"${PODS_ROOT}/Manifest.lock",
			);
			name = "[CP] Check Pods Manifest.lock";
			outputPaths = (
				"$(DERIVED_FILE_DIR)/Pods-Indy-demo-checkManifestLockResult.txt",
			);
			runOnlyForDeploymentPostprocessing = 0;
			shellPath = /bin/sh;
			shellScript = "diff \"${PODS_PODFILE_DIR_PATH}/Podfile.lock\" \"${PODS_ROOT}/Manifest.lock\" > /dev/null\nif [ $? != 0 ] ; then\n    # print error to STDERR\n    echo \"error: The sandbox is not in sync with the Podfile.lock. Run 'pod install' or update your CocoaPods installation.\" >&2\n    exit 1\nfi\n# This output is used by Xcode 'outputs' to avoid re-running this script phase.\necho \"SUCCESS\" > \"${SCRIPT_OUTPUT_FILE_0}\"\n";
			showEnvVarsInLog = 0;
		};
		4ECEDA57C66CAE3DB4FAEFE3 /* [CP] Copy Pods Resources */ = {
			isa = PBXShellScriptBuildPhase;
			buildActionMask = 2147483647;
			files = (
			);
			inputPaths = (
			);
			name = "[CP] Copy Pods Resources";
			outputPaths = (
			);
			runOnlyForDeploymentPostprocessing = 0;
			shellPath = /bin/sh;
			shellScript = "\"${SRCROOT}/Pods/Target Support Files/Pods-Indy-demoTests/Pods-Indy-demoTests-resources.sh\"\n";
			showEnvVarsInLog = 0;
		};
		58E7D3F16AB63FB03CA9D928 /* [CP] Embed Pods Frameworks */ = {
			isa = PBXShellScriptBuildPhase;
			buildActionMask = 2147483647;
			files = (
			);
			inputPaths = (
			);
			name = "[CP] Embed Pods Frameworks";
			outputPaths = (
			);
			runOnlyForDeploymentPostprocessing = 0;
			shellPath = /bin/sh;
			shellScript = "\"${SRCROOT}/Pods/Target Support Files/Pods-Indy-demoTests/Pods-Indy-demoTests-frameworks.sh\"\n";
			showEnvVarsInLog = 0;
		};
		8007C6588FAD71A50046F589 /* [CP] Check Pods Manifest.lock */ = {
			isa = PBXShellScriptBuildPhase;
			buildActionMask = 2147483647;
			files = (
			);
			inputPaths = (
				"${PODS_PODFILE_DIR_PATH}/Podfile.lock",
				"${PODS_ROOT}/Manifest.lock",
			);
			name = "[CP] Check Pods Manifest.lock";
			outputPaths = (
				"$(DERIVED_FILE_DIR)/Pods-Indy-demoTests-checkManifestLockResult.txt",
			);
			runOnlyForDeploymentPostprocessing = 0;
			shellPath = /bin/sh;
			shellScript = "diff \"${PODS_PODFILE_DIR_PATH}/Podfile.lock\" \"${PODS_ROOT}/Manifest.lock\" > /dev/null\nif [ $? != 0 ] ; then\n    # print error to STDERR\n    echo \"error: The sandbox is not in sync with the Podfile.lock. Run 'pod install' or update your CocoaPods installation.\" >&2\n    exit 1\nfi\n# This output is used by Xcode 'outputs' to avoid re-running this script phase.\necho \"SUCCESS\" > \"${SCRIPT_OUTPUT_FILE_0}\"\n";
			showEnvVarsInLog = 0;
		};
		B01B1FF1729B4A65C01EC15D /* [CP] Embed Pods Frameworks */ = {
			isa = PBXShellScriptBuildPhase;
			buildActionMask = 2147483647;
			files = (
			);
			inputPaths = (
			);
			name = "[CP] Embed Pods Frameworks";
			outputPaths = (
			);
			runOnlyForDeploymentPostprocessing = 0;
			shellPath = /bin/sh;
			shellScript = "\"${SRCROOT}/Pods/Target Support Files/Pods-Indy-demo/Pods-Indy-demo-frameworks.sh\"\n";
			showEnvVarsInLog = 0;
		};
		E6EB6F49635D20DFFF587CE2 /* [CP] Copy Pods Resources */ = {
			isa = PBXShellScriptBuildPhase;
			buildActionMask = 2147483647;
			files = (
			);
			inputPaths = (
			);
			name = "[CP] Copy Pods Resources";
			outputPaths = (
			);
			runOnlyForDeploymentPostprocessing = 0;
			shellPath = /bin/sh;
			shellScript = "\"${SRCROOT}/Pods/Target Support Files/Pods-Indy-demo/Pods-Indy-demo-resources.sh\"\n";
			showEnvVarsInLog = 0;
		};
/* End PBXShellScriptBuildPhase section */

/* Begin PBXSourcesBuildPhase section */
		3E2A7F811EC36186006194EC /* Sources */ = {
			isa = PBXSourcesBuildPhase;
			buildActionMask = 2147483647;
			files = (
				5DB57A761F71201200EB4C90 /* ViewController.m in Sources */,
				5DB57A751F71201200EB4C90 /* main.m in Sources */,
				5DB57A701F71201200EB4C90 /* AppDelegate.mm in Sources */,
			);
			runOnlyForDeploymentPostprocessing = 0;
		};
		3E2A7F9A1EC36187006194EC /* Sources */ = {
			isa = PBXSourcesBuildPhase;
			buildActionMask = 2147483647;
			files = (
				5DB57B771F712A5200EB4C90 /* NSDictionary+JSON.m in Sources */,
				5D413F201F850DFF00E04D7D /* PairwiseHighCases.m in Sources */,
				5DB57B6D1F712A5200EB4C90 /* AnoncredsUtils.m in Sources */,
				5DB57B751F712A5200EB4C90 /* WalletUtils.m in Sources */,
				5DB57B6F1F712A5200EB4C90 /* Environment.m in Sources */,
				5DB57B711F712A5200EB4C90 /* PoolUtils.m in Sources */,
				5DB57B661F712A5200EB4C90 /* WalletHighCases.m in Sources */,
				5DB57B741F712A5200EB4C90 /* TestUtils.m in Sources */,
				5DB57B5B1F712A5200EB4C90 /* AnoncredsMediumCasesDemos.m in Sources */,
				5DB57B721F712A5200EB4C90 /* SequenceUtils.m in Sources */,
				5DB57B501F712A5200EB4C90 /* Base58Test.m in Sources */,
				5DB57B6A1F712A5200EB4C90 /* CryptoDemo.mm in Sources */,
				5DB57B761F712A5200EB4C90 /* NSArray+JSON.m in Sources */,
				5DB57B5D1F712A5200EB4C90 /* LedgerSendRequests.mm in Sources */,
				5DB57B631F712A5200EB4C90 /* DidHighCases.m in Sources */,
				5DB57B681F712A5200EB4C90 /* AnoncredsDemo.mm in Sources */,
				5DB57B691F712A5200EB4C90 /* LedgerDemo.mm in Sources */,
				5DB57B781F712A5200EB4C90 /* NSString+Validation.m in Sources */,
				5DB57B611F712A5200EB4C90 /* PoolHighCases.m in Sources */,
				5DB57B731F712A5200EB4C90 /* DidUtils.mm in Sources */,
				5D413F231F850F2E00E04D7D /* PairwiseUtils.m in Sources */,
				5DB57B701F712A5200EB4C90 /* LedgerUtils.mm in Sources */,
				5DB57B6E1F712A5200EB4C90 /* ClosureUtils.m in Sources */,
				5DB57B591F712A5200EB4C90 /* AnoncredsHighCases.m in Sources */,
				109A3722C0C40A992FE7826B /* CryptoHighCases.mm in Sources */,
				109A32E000D96FD088BFFFB1 /* CryptoUtils.mm in Sources */,
				ADF5F67A3F994466D5D58BD8 /* BlobStorageUtils.m in Sources */,
				ADF5FAA7813FC4B983F82948 /* Interaction.mm in Sources */,
				ADF5F64401BEE20C3FC0E002 /* LedgerBuildRequest.mm in Sources */,
<<<<<<< HEAD
				ADF5F84EF0911B211FE4FEC3 /* NonSecretsHighCases.mm in Sources */,
				ADF5F3C392290ACE150082E2 /* NonSecretsUtils.m in Sources */,
=======
				ADF5F3E33D950E83636B32E8 /* PaymentUtils.m in Sources */,
				ADF5F31684A1388E1F7CB46A /* PaymentHighCases.mm in Sources */,
>>>>>>> 2a6ff8db
			);
			runOnlyForDeploymentPostprocessing = 0;
		};
/* End PBXSourcesBuildPhase section */

/* Begin PBXTargetDependency section */
		3E2A7FA01EC36187006194EC /* PBXTargetDependency */ = {
			isa = PBXTargetDependency;
			target = 3E2A7F841EC36186006194EC /* Indy-demo */;
			targetProxy = 3E2A7F9F1EC36187006194EC /* PBXContainerItemProxy */;
		};
/* End PBXTargetDependency section */

/* Begin PBXVariantGroup section */
		5DB57A681F71201200EB4C90 /* LaunchScreen.storyboard */ = {
			isa = PBXVariantGroup;
			children = (
				5DB57A691F71201200EB4C90 /* Base */,
			);
			name = LaunchScreen.storyboard;
			sourceTree = "<group>";
		};
		5DB57A6A1F71201200EB4C90 /* Main.storyboard */ = {
			isa = PBXVariantGroup;
			children = (
				5DB57A6B1F71201200EB4C90 /* Base */,
			);
			name = Main.storyboard;
			sourceTree = "<group>";
		};
/* End PBXVariantGroup section */

/* Begin XCBuildConfiguration section */
		3E2A7FA51EC36187006194EC /* Debug */ = {
			isa = XCBuildConfiguration;
			buildSettings = {
				ALWAYS_SEARCH_USER_PATHS = NO;
				CLANG_ANALYZER_NONNULL = YES;
				CLANG_ANALYZER_NUMBER_OBJECT_CONVERSION = YES_AGGRESSIVE;
				CLANG_CXX_LANGUAGE_STANDARD = "gnu++0x";
				CLANG_CXX_LIBRARY = "libc++";
				CLANG_ENABLE_MODULES = YES;
				CLANG_ENABLE_OBJC_ARC = YES;
				CLANG_WARN_BOOL_CONVERSION = YES;
				CLANG_WARN_CONSTANT_CONVERSION = YES;
				CLANG_WARN_DIRECT_OBJC_ISA_USAGE = YES_ERROR;
				CLANG_WARN_DOCUMENTATION_COMMENTS = YES;
				CLANG_WARN_EMPTY_BODY = YES;
				CLANG_WARN_ENUM_CONVERSION = YES;
				CLANG_WARN_INFINITE_RECURSION = YES;
				CLANG_WARN_INT_CONVERSION = YES;
				CLANG_WARN_OBJC_ROOT_CLASS = YES_ERROR;
				CLANG_WARN_SUSPICIOUS_MOVE = YES;
				CLANG_WARN_UNREACHABLE_CODE = YES;
				CLANG_WARN__DUPLICATE_METHOD_MATCH = YES;
				"CODE_SIGN_IDENTITY[sdk=iphoneos*]" = "iPhone Developer";
				COPY_PHASE_STRIP = NO;
				DEBUG_INFORMATION_FORMAT = dwarf;
				ENABLE_BITCODE = NO;
				ENABLE_STRICT_OBJC_MSGSEND = YES;
				ENABLE_TESTABILITY = YES;
				GCC_C_LANGUAGE_STANDARD = gnu99;
				GCC_DYNAMIC_NO_PIC = NO;
				GCC_NO_COMMON_BLOCKS = YES;
				GCC_OPTIMIZATION_LEVEL = 0;
				GCC_PREPROCESSOR_DEFINITIONS = (
					"DEBUG=1",
					"$(inherited)",
				);
				GCC_WARN_64_TO_32_BIT_CONVERSION = YES;
				GCC_WARN_ABOUT_RETURN_TYPE = YES_ERROR;
				GCC_WARN_UNDECLARED_SELECTOR = YES;
				GCC_WARN_UNINITIALIZED_AUTOS = YES_AGGRESSIVE;
				GCC_WARN_UNUSED_FUNCTION = YES;
				GCC_WARN_UNUSED_VARIABLE = YES;
				IPHONEOS_DEPLOYMENT_TARGET = 10.0;
				MTL_ENABLE_DEBUG_INFO = YES;
				ONLY_ACTIVE_ARCH = YES;
				SDKROOT = iphoneos;
				TARGETED_DEVICE_FAMILY = "1,2";
			};
			name = Debug;
		};
		3E2A7FA61EC36187006194EC /* Release */ = {
			isa = XCBuildConfiguration;
			buildSettings = {
				ALWAYS_SEARCH_USER_PATHS = NO;
				CLANG_ANALYZER_NONNULL = YES;
				CLANG_ANALYZER_NUMBER_OBJECT_CONVERSION = YES_AGGRESSIVE;
				CLANG_CXX_LANGUAGE_STANDARD = "gnu++0x";
				CLANG_CXX_LIBRARY = "libc++";
				CLANG_ENABLE_MODULES = YES;
				CLANG_ENABLE_OBJC_ARC = YES;
				CLANG_WARN_BOOL_CONVERSION = YES;
				CLANG_WARN_CONSTANT_CONVERSION = YES;
				CLANG_WARN_DIRECT_OBJC_ISA_USAGE = YES_ERROR;
				CLANG_WARN_DOCUMENTATION_COMMENTS = YES;
				CLANG_WARN_EMPTY_BODY = YES;
				CLANG_WARN_ENUM_CONVERSION = YES;
				CLANG_WARN_INFINITE_RECURSION = YES;
				CLANG_WARN_INT_CONVERSION = YES;
				CLANG_WARN_OBJC_ROOT_CLASS = YES_ERROR;
				CLANG_WARN_SUSPICIOUS_MOVE = YES;
				CLANG_WARN_UNREACHABLE_CODE = YES;
				CLANG_WARN__DUPLICATE_METHOD_MATCH = YES;
				"CODE_SIGN_IDENTITY[sdk=iphoneos*]" = "iPhone Developer";
				COPY_PHASE_STRIP = NO;
				DEBUG_INFORMATION_FORMAT = "dwarf-with-dsym";
				ENABLE_BITCODE = NO;
				ENABLE_NS_ASSERTIONS = NO;
				ENABLE_STRICT_OBJC_MSGSEND = YES;
				GCC_C_LANGUAGE_STANDARD = gnu99;
				GCC_NO_COMMON_BLOCKS = YES;
				GCC_WARN_64_TO_32_BIT_CONVERSION = YES;
				GCC_WARN_ABOUT_RETURN_TYPE = YES_ERROR;
				GCC_WARN_UNDECLARED_SELECTOR = YES;
				GCC_WARN_UNINITIALIZED_AUTOS = YES_AGGRESSIVE;
				GCC_WARN_UNUSED_FUNCTION = YES;
				GCC_WARN_UNUSED_VARIABLE = YES;
				IPHONEOS_DEPLOYMENT_TARGET = 10.0;
				MTL_ENABLE_DEBUG_INFO = NO;
				SDKROOT = iphoneos;
				TARGETED_DEVICE_FAMILY = "1,2";
				VALIDATE_PRODUCT = YES;
			};
			name = Release;
		};
		3E2A7FA81EC36187006194EC /* Debug */ = {
			isa = XCBuildConfiguration;
			baseConfigurationReference = F54627AA7BB604ED15A77C6E /* Pods-Indy-demo.debug.xcconfig */;
			buildSettings = {
				ALWAYS_EMBED_SWIFT_STANDARD_LIBRARIES = YES;
				ASSETCATALOG_COMPILER_APPICON_NAME = AppIcon;
				CLANG_ALLOW_NON_MODULAR_INCLUDES_IN_FRAMEWORK_MODULES = YES;
				DEVELOPMENT_TEAM = ES8QU3D2A4;
				INFOPLIST_FILE = "Indy-demo/Info.plist";
				IPHONEOS_DEPLOYMENT_TARGET = 10.0;
				LD_RUNPATH_SEARCH_PATHS = "$(inherited) @executable_path/Frameworks @loader_path/Frameworks";
				"LIBRARY_SEARCH_PATHS[arch=*]" = (
					"$(inherited)",
					"\"$PODS_CONFIGURATION_BUILD_DIR/CoreBitcoin\"",
					"\"$PODS_CONFIGURATION_BUILD_DIR/ISO8601DateFormatter\"",
					"$(inherited)",
					"\"${PODS_ROOT}/OpenSSL-Universal/lib-ios\"",
				);
				OTHER_LDFLAGS = (
					"$(inherited)",
					"-ObjC",
					"-l\"CoreBitcoin\"",
					"-l\"ISO8601DateFormatter\"",
					"-l\"crypto\"",
					"-l\"ssl\"",
					"-framework",
					"\"Foundation\"",
					"-framework",
					"\"UIKit\"",
				);
				PRODUCT_BUNDLE_IDENTIFIER = "org.hyperledger.indy-demo";
				PRODUCT_NAME = "$(TARGET_NAME)";
			};
			name = Debug;
		};
		3E2A7FA91EC36187006194EC /* Release */ = {
			isa = XCBuildConfiguration;
			baseConfigurationReference = EE41F07D6A899FDD613605CE /* Pods-Indy-demo.release.xcconfig */;
			buildSettings = {
				ALWAYS_EMBED_SWIFT_STANDARD_LIBRARIES = YES;
				ASSETCATALOG_COMPILER_APPICON_NAME = AppIcon;
				CLANG_ALLOW_NON_MODULAR_INCLUDES_IN_FRAMEWORK_MODULES = YES;
				DEVELOPMENT_TEAM = ES8QU3D2A4;
				INFOPLIST_FILE = "Indy-demo/Info.plist";
				IPHONEOS_DEPLOYMENT_TARGET = 10.0;
				LD_RUNPATH_SEARCH_PATHS = "$(inherited) @executable_path/Frameworks @loader_path/Frameworks";
				OTHER_LDFLAGS = (
					"$(inherited)",
					"-ObjC",
					"-l\"CoreBitcoin\"",
					"-l\"ISO8601DateFormatter\"",
					"-l\"crypto\"",
					"-l\"ssl\"",
					"-framework",
					"\"Foundation\"",
					"-framework",
					"\"UIKit\"",
				);
				PRODUCT_BUNDLE_IDENTIFIER = "org.hyperledger.indy-demo";
				PRODUCT_NAME = "$(TARGET_NAME)";
			};
			name = Release;
		};
		3E2A7FAB1EC36187006194EC /* Debug */ = {
			isa = XCBuildConfiguration;
			baseConfigurationReference = 0C1A2D3B2C8FD407BD6E5F9D /* Pods-Indy-demoTests.debug.xcconfig */;
			buildSettings = {
				BUNDLE_LOADER = "$(TEST_HOST)";
				CLANG_ALLOW_NON_MODULAR_INCLUDES_IN_FRAMEWORK_MODULES = YES;
				DEVELOPMENT_TEAM = ES8QU3D2A4;
				FRAMEWORK_SEARCH_PATHS = "$(PLATFORM_DIR)/Developer/Library/Frameworks";
				INFOPLIST_FILE = "Indy-demoTests/Info.plist";
				LD_RUNPATH_SEARCH_PATHS = "$(inherited) @executable_path/Frameworks @loader_path/Frameworks";
				PRODUCT_BUNDLE_IDENTIFIER = "org.hyperledger.Indy-demoTests";
				PRODUCT_NAME = "$(TARGET_NAME)";
				TEST_HOST = "$(BUILT_PRODUCTS_DIR)/Indy-demo.app/Indy-demo";
				USER_HEADER_SEARCH_PATHS = "\"${PROJECT_DIR}/Pods\"/**";
			};
			name = Debug;
		};
		3E2A7FAC1EC36187006194EC /* Release */ = {
			isa = XCBuildConfiguration;
			baseConfigurationReference = 7BCBA93D72AE3588DDAD9D49 /* Pods-Indy-demoTests.release.xcconfig */;
			buildSettings = {
				BUNDLE_LOADER = "$(TEST_HOST)";
				CLANG_ALLOW_NON_MODULAR_INCLUDES_IN_FRAMEWORK_MODULES = YES;
				DEVELOPMENT_TEAM = ES8QU3D2A4;
				FRAMEWORK_SEARCH_PATHS = "$(PLATFORM_DIR)/Developer/Library/Frameworks";
				INFOPLIST_FILE = "Indy-demoTests/Info.plist";
				LD_RUNPATH_SEARCH_PATHS = "$(inherited) @executable_path/Frameworks @loader_path/Frameworks";
				PRODUCT_BUNDLE_IDENTIFIER = "org.hyperledger.Indy-demoTests";
				PRODUCT_NAME = "$(TARGET_NAME)";
				TEST_HOST = "$(BUILT_PRODUCTS_DIR)/Indy-demo.app/Indy-demo";
				USER_HEADER_SEARCH_PATHS = "\"${PROJECT_DIR}/Pods\"/**";
			};
			name = Release;
		};
/* End XCBuildConfiguration section */

/* Begin XCConfigurationList section */
		3E2A7F801EC36186006194EC /* Build configuration list for PBXProject "Indy-demo" */ = {
			isa = XCConfigurationList;
			buildConfigurations = (
				3E2A7FA51EC36187006194EC /* Debug */,
				3E2A7FA61EC36187006194EC /* Release */,
			);
			defaultConfigurationIsVisible = 0;
			defaultConfigurationName = Release;
		};
		3E2A7FA71EC36187006194EC /* Build configuration list for PBXNativeTarget "Indy-demo" */ = {
			isa = XCConfigurationList;
			buildConfigurations = (
				3E2A7FA81EC36187006194EC /* Debug */,
				3E2A7FA91EC36187006194EC /* Release */,
			);
			defaultConfigurationIsVisible = 0;
			defaultConfigurationName = Release;
		};
		3E2A7FAA1EC36187006194EC /* Build configuration list for PBXNativeTarget "Indy-demoTests" */ = {
			isa = XCConfigurationList;
			buildConfigurations = (
				3E2A7FAB1EC36187006194EC /* Debug */,
				3E2A7FAC1EC36187006194EC /* Release */,
			);
			defaultConfigurationIsVisible = 0;
			defaultConfigurationName = Release;
		};
/* End XCConfigurationList section */
	};
	rootObject = 3E2A7F7D1EC36186006194EC /* Project object */;
}<|MERGE_RESOLUTION|>--- conflicted
+++ resolved
@@ -44,13 +44,10 @@
 		5DB57B771F712A5200EB4C90 /* NSDictionary+JSON.m in Sources */ = {isa = PBXBuildFile; fileRef = 5DB57B4D1F712A5200EB4C90 /* NSDictionary+JSON.m */; };
 		5DB57B781F712A5200EB4C90 /* NSString+Validation.m in Sources */ = {isa = PBXBuildFile; fileRef = 5DB57B4F1F712A5200EB4C90 /* NSString+Validation.m */; };
 		80DCB08582AE3D8C572032E5 /* libPods-Indy-demoTests.a in Frameworks */ = {isa = PBXBuildFile; fileRef = 5D78D0155F3E8AF26D9FBE34 /* libPods-Indy-demoTests.a */; };
-<<<<<<< HEAD
+		ADF5F31684A1388E1F7CB46A /* PaymentHighCases.mm in Sources */ = {isa = PBXBuildFile; fileRef = ADF5FA949F9686E3339531DA /* PaymentHighCases.mm */; };
+		ADF5F3E33D950E83636B32E8 /* PaymentUtils.m in Sources */ = {isa = PBXBuildFile; fileRef = ADF5F3114D20F3CFCE1A17BA /* PaymentUtils.m */; };
 		ADF5F033CD402A0FB8564B87 /* PBXBuildFile */ = {isa = PBXBuildFile; fileRef = ADF5FE4E35A02E854FF1C94F /* NonSecretsUtils.m */; };
 		ADF5F3C392290ACE150082E2 /* NonSecretsUtils.m in Sources */ = {isa = PBXBuildFile; fileRef = ADF5FE4E35A02E854FF1C94F /* NonSecretsUtils.m */; };
-=======
-		ADF5F31684A1388E1F7CB46A /* PaymentHighCases.mm in Sources */ = {isa = PBXBuildFile; fileRef = ADF5FA949F9686E3339531DA /* PaymentHighCases.mm */; };
-		ADF5F3E33D950E83636B32E8 /* PaymentUtils.m in Sources */ = {isa = PBXBuildFile; fileRef = ADF5F3114D20F3CFCE1A17BA /* PaymentUtils.m */; };
->>>>>>> 2a6ff8db
 		ADF5F64401BEE20C3FC0E002 /* LedgerBuildRequest.mm in Sources */ = {isa = PBXBuildFile; fileRef = ADF5F3613A78A60DBE7F1AB9 /* LedgerBuildRequest.mm */; };
 		ADF5F67A3F994466D5D58BD8 /* BlobStorageUtils.m in Sources */ = {isa = PBXBuildFile; fileRef = ADF5FB263C0C3F9BD6F57037 /* BlobStorageUtils.m */; };
 		ADF5F84EF0911B211FE4FEC3 /* NonSecretsHighCases.mm in Sources */ = {isa = PBXBuildFile; fileRef = ADF5F5209566924DEB625F31 /* NonSecretsHighCases.mm */; };
@@ -154,18 +151,13 @@
 		ADF5F0F5B189065464F202AF /* Interaction.mm */ = {isa = PBXFileReference; fileEncoding = 4; lastKnownFileType = sourcecode.cpp.objcpp; path = Interaction.mm; sourceTree = "<group>"; };
 		ADF5F3114D20F3CFCE1A17BA /* PaymentUtils.m */ = {isa = PBXFileReference; fileEncoding = 4; lastKnownFileType = sourcecode.c.objc; path = PaymentUtils.m; sourceTree = "<group>"; };
 		ADF5F3613A78A60DBE7F1AB9 /* LedgerBuildRequest.mm */ = {isa = PBXFileReference; fileEncoding = 4; lastKnownFileType = sourcecode.cpp.objcpp; path = LedgerBuildRequest.mm; sourceTree = "<group>"; };
-<<<<<<< HEAD
+		ADF5FA949F9686E3339531DA /* PaymentHighCases.mm */ = {isa = PBXFileReference; fileEncoding = 4; lastKnownFileType = sourcecode.cpp.objcpp; path = PaymentHighCases.mm; sourceTree = "<group>"; };
 		ADF5F5209566924DEB625F31 /* NonSecretsHighCases.mm */ = {isa = PBXFileReference; fileEncoding = 4; lastKnownFileType = sourcecode.cpp.objcpp; path = NonSecretsHighCases.mm; sourceTree = "<group>"; };
 		ADF5FB263C0C3F9BD6F57037 /* BlobStorageUtils.m */ = {isa = PBXFileReference; fileEncoding = 4; lastKnownFileType = sourcecode.c.objc; path = BlobStorageUtils.m; sourceTree = "<group>"; };
 		ADF5FC4BA3EAF704D53570D5 /* BlobStorageUtils.h */ = {isa = PBXFileReference; fileEncoding = 4; lastKnownFileType = sourcecode.c.h; path = BlobStorageUtils.h; sourceTree = "<group>"; };
+		ADF5FF3AD9B649B92478CEF7 /* PaymentUtils.h */ = {isa = PBXFileReference; fileEncoding = 4; lastKnownFileType = sourcecode.c.h; path = PaymentUtils.h; sourceTree = "<group>"; };
 		ADF5FCDBADC2C8FC6B308105 /* NonSecretsUtils.h */ = {isa = PBXFileReference; fileEncoding = 4; lastKnownFileType = sourcecode.c.h; path = NonSecretsUtils.h; sourceTree = "<group>"; };
 		ADF5FE4E35A02E854FF1C94F /* NonSecretsUtils.m */ = {isa = PBXFileReference; fileEncoding = 4; lastKnownFileType = sourcecode.c.objc; path = NonSecretsUtils.m; sourceTree = "<group>"; };
-=======
-		ADF5FA949F9686E3339531DA /* PaymentHighCases.mm */ = {isa = PBXFileReference; fileEncoding = 4; lastKnownFileType = sourcecode.cpp.objcpp; path = PaymentHighCases.mm; sourceTree = "<group>"; };
-		ADF5FB263C0C3F9BD6F57037 /* BlobStorageUtils.m */ = {isa = PBXFileReference; fileEncoding = 4; lastKnownFileType = sourcecode.c.objc; path = BlobStorageUtils.m; sourceTree = "<group>"; };
-		ADF5FC4BA3EAF704D53570D5 /* BlobStorageUtils.h */ = {isa = PBXFileReference; fileEncoding = 4; lastKnownFileType = sourcecode.c.h; path = BlobStorageUtils.h; sourceTree = "<group>"; };
-		ADF5FF3AD9B649B92478CEF7 /* PaymentUtils.h */ = {isa = PBXFileReference; fileEncoding = 4; lastKnownFileType = sourcecode.c.h; path = PaymentUtils.h; sourceTree = "<group>"; };
->>>>>>> 2a6ff8db
 		B87BB39216A2B13E57165BF9 /* libPods-libindy-demo.a */ = {isa = PBXFileReference; explicitFileType = archive.ar; includeInIndex = 0; path = "libPods-libindy-demo.a"; sourceTree = BUILT_PRODUCTS_DIR; };
 		DACC1FF866C0BAFAF74DC73B /* Pods-libindy-demo.debug.xcconfig */ = {isa = PBXFileReference; includeInIndex = 1; lastKnownFileType = text.xcconfig; name = "Pods-libindy-demo.debug.xcconfig"; path = "Pods/Target Support Files/Pods-libindy-demo/Pods-libindy-demo.debug.xcconfig"; sourceTree = "<group>"; };
 		ED81D70B4C1CD531B86E9E9F /* Pods-libindy-demoTests.release.xcconfig */ = {isa = PBXFileReference; includeInIndex = 1; lastKnownFileType = text.xcconfig; name = "Pods-libindy-demoTests.release.xcconfig"; path = "Pods/Target Support Files/Pods-libindy-demoTests/Pods-libindy-demoTests.release.xcconfig"; sourceTree = "<group>"; };
@@ -271,11 +263,8 @@
 				5DB57B281F712A5200EB4C90 /* Did */,
 				5DB57B2B1F712A5200EB4C90 /* Wallet */,
 				109A39C1A28C20B03A24F15E /* Crypto */,
-<<<<<<< HEAD
+				ADF5FDDD957557F015DCEBC5 /* Payment */,
 				ADF5F1181FDDD3C1CE3FC13F /* NonSecrets */,
-=======
-				ADF5FDDD957557F015DCEBC5 /* Payment */,
->>>>>>> 2a6ff8db
 			);
 			path = "Case Tests";
 			sourceTree = "<group>";
@@ -360,13 +349,10 @@
 				109A3175B4C98968FFC53095 /* CryptoUtils.h */,
 				ADF5FB263C0C3F9BD6F57037 /* BlobStorageUtils.m */,
 				ADF5FC4BA3EAF704D53570D5 /* BlobStorageUtils.h */,
-<<<<<<< HEAD
+				ADF5F3114D20F3CFCE1A17BA /* PaymentUtils.m */,
+				ADF5FF3AD9B649B92478CEF7 /* PaymentUtils.h */,
 				ADF5FE4E35A02E854FF1C94F /* NonSecretsUtils.m */,
 				ADF5FCDBADC2C8FC6B308105 /* NonSecretsUtils.h */,
-=======
-				ADF5F3114D20F3CFCE1A17BA /* PaymentUtils.m */,
-				ADF5FF3AD9B649B92478CEF7 /* PaymentUtils.h */,
->>>>>>> 2a6ff8db
 			);
 			path = "Test Utils";
 			sourceTree = "<group>";
@@ -395,21 +381,20 @@
 			name = Frameworks;
 			sourceTree = "<group>";
 		};
-<<<<<<< HEAD
+		ADF5FDDD957557F015DCEBC5 /* Payment */ = {
+			isa = PBXGroup;
+			children = (
+				ADF5FA949F9686E3339531DA /* PaymentHighCases.mm */,
+			);
+			path = Payment;
+			sourceTree = "<group>";
+		};
 		ADF5F1181FDDD3C1CE3FC13F /* NonSecrets */ = {
 			isa = PBXGroup;
 			children = (
 				ADF5F5209566924DEB625F31 /* NonSecretsHighCases.mm */,
 			);
 			path = NonSecrets;
-=======
-		ADF5FDDD957557F015DCEBC5 /* Payment */ = {
-			isa = PBXGroup;
-			children = (
-				ADF5FA949F9686E3339531DA /* PaymentHighCases.mm */,
-			);
-			path = Payment;
->>>>>>> 2a6ff8db
 			sourceTree = "<group>";
 		};
 		FFB35C33119165C4896C64A8 /* Pods */ = {
@@ -679,13 +664,10 @@
 				ADF5F67A3F994466D5D58BD8 /* BlobStorageUtils.m in Sources */,
 				ADF5FAA7813FC4B983F82948 /* Interaction.mm in Sources */,
 				ADF5F64401BEE20C3FC0E002 /* LedgerBuildRequest.mm in Sources */,
-<<<<<<< HEAD
+				ADF5F3E33D950E83636B32E8 /* PaymentUtils.m in Sources */,
+				ADF5F31684A1388E1F7CB46A /* PaymentHighCases.mm in Sources */,
 				ADF5F84EF0911B211FE4FEC3 /* NonSecretsHighCases.mm in Sources */,
 				ADF5F3C392290ACE150082E2 /* NonSecretsUtils.m in Sources */,
-=======
-				ADF5F3E33D950E83636B32E8 /* PaymentUtils.m in Sources */,
-				ADF5F31684A1388E1F7CB46A /* PaymentHighCases.mm in Sources */,
->>>>>>> 2a6ff8db
 			);
 			runOnlyForDeploymentPostprocessing = 0;
 		};
