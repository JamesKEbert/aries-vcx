package org.hyperledger.indy.sdk.demo;

import org.hyperledger.indy.sdk.IndyIntegrationTest;
import org.hyperledger.indy.sdk.InvalidStructureException;
import org.hyperledger.indy.sdk.anoncreds.Anoncreds;
import org.hyperledger.indy.sdk.anoncreds.AnoncredsResults;
import org.hyperledger.indy.sdk.anoncreds.AnoncredsResults.IssuerCreateSchemaResult;
import org.hyperledger.indy.sdk.anoncreds.AnoncredsResults.IssuerCreateAndStoreCredentialDefResult;
import org.hyperledger.indy.sdk.anoncreds.AnoncredsResults.IssuerCreateCredentialResult;
import org.hyperledger.indy.sdk.anoncreds.AnoncredsResults.ProverCreateCredentialRequestResult;
import org.hyperledger.indy.sdk.blob_storage.BlobStorageReader;
import org.hyperledger.indy.sdk.blob_storage.BlobStorageWriter;
import org.hyperledger.indy.sdk.pool.Pool;
import org.hyperledger.indy.sdk.pool.PoolJSONParameters;
import org.hyperledger.indy.sdk.utils.PoolUtils;
import org.hyperledger.indy.sdk.wallet.Wallet;
import org.json.JSONArray;
import org.json.JSONObject;
import org.junit.After;
import org.junit.Before;
import org.junit.Rule;
import org.junit.Test;
import org.junit.rules.Timeout;

import java.util.concurrent.ExecutionException;
import java.util.concurrent.TimeUnit;

import static org.hamcrest.CoreMatchers.isA;
import static org.hyperledger.indy.sdk.utils.EnvironmentUtils.getIndyHomePath;
import static org.junit.Assert.assertEquals;
import static org.junit.Assert.assertTrue;
import static org.junit.Assert.assertNotNull;

public class AnoncredsDemoTest extends IndyIntegrationTest {

	@Rule
	public Timeout globalTimeout = new Timeout(2, TimeUnit.MINUTES);

	private Pool pool;
	private Wallet issuerWallet;
	private Wallet proverWallet;
	private String poolName;
	private String masterSecretId = "masterSecretId";
	private String credentialId1 = "id1";
	private String credentialId2 = "id2";
	private String issuerDid = "NcYxiDXkpYi6ov5FcYDi1e";
	private String proverDid = "CnEDk9HrMnmiHXEV1WFgbVCRteYnPqsJwrTdcZaNhFVW";
	private String gvtCredentialValues = "{\n" +
			"               \"sex\":[\"male\",\"5944657099558967239210949258394887428692050081607692519917050011144233115103\"],\n" +
			"               \"name\":[\"Alex\",\"1139481716457488690172217916278103335\"],\n" +
			"               \"height\":[\"175\",\"175\"],\n" +
			"               \"age\":[\"28\",\"28\"]\n" +
			"        }";
	private String xyzCredentialValues = "{\n" +
			"               \"status\":[\"partial\",\"51792877103171595686471452153480627530895\"],\n" +
			"               \"period\":[\"8\",\"8\"]\n" +
			"        }";

	@Before
	public void createWallet() throws Exception {
		//1. Create and Open Pool
		poolName = PoolUtils.createPoolLedgerConfig();

		PoolJSONParameters.OpenPoolLedgerJSONParameter config2 = new PoolJSONParameters.OpenPoolLedgerJSONParameter(null, null, null);
		pool = Pool.openPoolLedger(poolName, config2.toJson()).get();

		//2. Issuer Create and Open Wallet
		Wallet.createWallet(poolName, "issuerWallet", TYPE, null, null).get();
		issuerWallet = Wallet.openWallet("issuerWallet", null, null).get();

		//3. Prover Create and Open Wallet
		Wallet.createWallet(poolName, "proverWallet", TYPE, null, null).get();
		proverWallet = Wallet.openWallet("proverWallet", null, null).get();
	}

	@After
	public void deleteWallet() throws Exception {
		issuerWallet.closeWallet().get();
		Wallet.deleteWallet("issuerWallet", null).get();

		proverWallet.closeWallet().get();
		Wallet.deleteWallet("proverWallet", null).get();

		pool.closePoolLedger().get();
	}

	@Test
	public void testAnoncredsDemo() throws Exception {

		//4. Issuer create Schema
		IssuerCreateSchemaResult createSchemaResult = Anoncreds.issuerCreateSchema(issuerDid, GVT_SCHEMA_NAME, SCHEMA_VERSION, GVT_SCHEMA_ATTRIBUTES).get();
		String gvtSchemaId = createSchemaResult.getSchemaId();
		String gvtSchema = createSchemaResult.getSchemaJson();

		//5. Issuer create CredentialDef
		IssuerCreateAndStoreCredentialDefResult createCredDefResult = Anoncreds.issuerCreateAndStoreCredentialDef(issuerWallet, issuerDid, gvtSchema, TAG, null, DEFAULT_CRED_DEF_CONFIG).get();
		String credDefId = createCredDefResult.getCredDefId();
		String credDef = createCredDefResult.getCredDefJson();

		//6. Prover create Master Secret
		Anoncreds.proverCreateMasterSecret(proverWallet, masterSecretId).get();

		//7. Issuer create Credential Offer
		String credOffer = Anoncreds.issuerCreateCredentialOffer(issuerWallet, credDefId).get();

		//8. Prover create CredentialReq
		ProverCreateCredentialRequestResult createCredReqResult = Anoncreds.proverCreateCredentialReq(proverWallet, proverDid, credOffer, credDef, masterSecretId).get();
		String credReq = createCredReqResult.getCredentialRequestJson();
		String credReqMetadata = createCredReqResult.getCredentialRequestMetadataJson();

		//9. Issuer create Credential
		IssuerCreateCredentialResult createCredentialResult =
				Anoncreds.issuerCreateCredential(issuerWallet, credOffer, credReq, gvtCredentialValues, null, - 1).get();
		String credential = createCredentialResult.getCredentialJson();

		//10. Prover store Credential
		Anoncreds.proverStoreCredential(proverWallet, credentialId1, credReq, credReqMetadata, credential, credDef, null).get();

		//11. Prover gets Credentials for Proof Request
		String proofRequestJson = "{" +
				"                    \"nonce\":\"123432421212\",\n" +
				"                    \"name\":\"proof_req_1\",\n" +
				"                    \"version\":\"0.1\", " +
				"                    \"requested_attributes\": {" +
				"                          \"attr1_referent\":{\"name\":\"name\"}," +
				"                          \"attr2_referent\":{\"name\":\"sex\"}," +
				"                          \"attr3_referent\":{\"name\":\"phone\"}" +
				"                     }," +
				"                    \"requested_predicates\":{" +
				"                         \"predicate1_referent\":{\"name\":\"age\",\"p_type\":\">=\",\"p_value\":18}" +
				"                    }" +
				"                  }";

		String credentialsForProofJson = Anoncreds.proverGetCredentialsForProofReq(proverWallet, proofRequestJson).get();

		JSONObject credentialsForProof = new JSONObject(credentialsForProofJson);
		JSONArray credentialsForAttribute1 = credentialsForProof.getJSONObject("attrs").getJSONArray("attr1_referent");
		JSONArray credentialsForAttribute2 = credentialsForProof.getJSONObject("attrs").getJSONArray("attr1_referent");
		JSONArray credentialsForPredicate = credentialsForProof.getJSONObject("predicates").getJSONArray("predicate1_referent");

		assertEquals(credentialsForAttribute1.length(), 1);
		assertEquals(credentialsForAttribute2.length(), 1);
		assertEquals(credentialsForPredicate.length(), 1);

		String credentialUuid = credentialsForAttribute1.getJSONObject(0).getJSONObject("cred_info").getString("referent");

		//12. Prover create Proof
		String selfAttestedValue = "8-800-300";
		String requestedCredentialsJson = String.format("{\n" +
				"                                          \"self_attested_attributes\":{\"attr3_referent\":\"%s\"},\n" +
				"                                          \"requested_attributes\":{\"attr1_referent\":{\"cred_id\":\"%s\", \"revealed\":true},\n" +
				"                                                                    \"attr2_referent\":{\"cred_id\":\"%s\", \"revealed\":false}},\n" +
				"                                          \"requested_predicates\":{\"predicate1_referent\":{\"cred_id\":\"%s\"}}\n" +
				"                                        }", selfAttestedValue, credentialUuid, credentialUuid, credentialUuid);

		String schemas = String.format("{\"%s\":%s}", gvtSchemaId, gvtSchema);
		String credentialDefs = String.format("{\"%s\":%s}", credDefId, credDef);
		String revocStates = "{}";

		String proofJson = Anoncreds.proverCreateProof(proverWallet, proofRequestJson, requestedCredentialsJson,
				masterSecretId, schemas, credentialDefs, revocStates).get();
		assertNotNull(proofJson);

		JSONObject proof = new JSONObject(proofJson);

		//13. Verifier verify Proof
		JSONObject revealedAttr1 = proof.getJSONObject("requested_proof").getJSONObject("revealed_attrs").getJSONObject("attr1_referent");
		assertEquals("Alex", revealedAttr1.getString("raw"));

		assertNotNull(proof.getJSONObject("requested_proof").getJSONObject("unrevealed_attrs").getJSONObject("attr2_referent").getInt("sub_proof_index"));

		assertEquals(selfAttestedValue, proof.getJSONObject("requested_proof").getJSONObject("self_attested_attrs").getString("attr3_referent"));

		String revocRegDefs = "{}";
		String revocRegs = "{}";

		Boolean valid = Anoncreds.verifierVerifyProof(proofRequestJson, proofJson, schemas, credentialDefs, revocRegDefs, revocRegs).get();
		assertTrue(valid);
	}

	@Test
	public void testAnoncredsWorksForMultipleIssuerSingleProver() throws Exception {

		Wallet issuerGvtWallet = issuerWallet;

		//1. Issuer2 Create and Open Wallet
		Wallet.createWallet(poolName, "issuer2Wallet", "default", null, null).get();
		Wallet issuerXyzWallet = Wallet.openWallet("issuer2Wallet", null, null).get();

		//2. Issuer1 create GVT Schema
		IssuerCreateSchemaResult createSchemaResult = Anoncreds.issuerCreateSchema(issuerDid, GVT_SCHEMA_NAME, SCHEMA_VERSION, GVT_SCHEMA_ATTRIBUTES).get();
		String gvtSchemaId = createSchemaResult.getSchemaId();
		String gvtSchema = createSchemaResult.getSchemaJson();

		//3. Issuer create CredentialDef
		IssuerCreateAndStoreCredentialDefResult createCredDefResult = Anoncreds.issuerCreateAndStoreCredentialDef(issuerGvtWallet, issuerDid, gvtSchema, TAG, null, DEFAULT_CRED_DEF_CONFIG).get();
		String gvtCredDefId = createCredDefResult.getCredDefId();
		String gvtCredDef = createCredDefResult.getCredDefJson();

		//4. Issuer2 create XYZ Schema
		String issuerDid2 = "VsKV7grR1BUE29mG2Fm2kX";
		createSchemaResult = Anoncreds.issuerCreateSchema(issuerDid2, XYZ_SCHEMA_NAME, SCHEMA_VERSION, XYZ_SCHEMA_ATTRIBUTES).get();
		String xyzSchemaId = createSchemaResult.getSchemaId();
		String xyzSchema = createSchemaResult.getSchemaJson();

		//5. Issuer create CredentialDef
		createCredDefResult = Anoncreds.issuerCreateAndStoreCredentialDef(issuerXyzWallet, issuerDid2, xyzSchema, TAG, null, DEFAULT_CRED_DEF_CONFIG).get();
		String xyzCredDefId = createCredDefResult.getCredDefId();
		String xyzCredDef = createCredDefResult.getCredDefJson();

		//6. Prover create Master Secret
		Anoncreds.proverCreateMasterSecret(proverWallet, masterSecretId).get();

		//7. Issuer1 create Credential Offer
		String gvtCredOffer = Anoncreds.issuerCreateCredentialOffer(issuerGvtWallet, gvtCredDefId).get();

		//8. Issuer2 create Credential Offer
		String xyzCredOffer = Anoncreds.issuerCreateCredentialOffer(issuerXyzWallet, xyzCredDefId).get();

		//9. Prover create Credential Request for GVT Credential Offer
		ProverCreateCredentialRequestResult createCredReqResult = Anoncreds.proverCreateCredentialReq(proverWallet, proverDid, gvtCredOffer, gvtCredDef, masterSecretId).get();
		String gvtCredReq = createCredReqResult.getCredentialRequestJson();
		String gvtCredReqMetadata = createCredReqResult.getCredentialRequestMetadataJson();

		//10. Issuer create Credential
		IssuerCreateCredentialResult gvtCreateCredentialResult =
				Anoncreds.issuerCreateCredential(issuerGvtWallet, gvtCredOffer, gvtCredReq, gvtCredentialValues, null, - 1).get();
		String gvtCredential = gvtCreateCredentialResult.getCredentialJson();

		//11. Prover store Credential
		Anoncreds.proverStoreCredential(proverWallet, credentialId1, gvtCredReq, gvtCredReqMetadata, gvtCredential, gvtCredDef, null).get();

		//12. Prover create CredentialReq for GVT Credential Offer
		createCredReqResult = Anoncreds.proverCreateCredentialReq(proverWallet, proverDid, xyzCredOffer, xyzCredDef, masterSecretId).get();
		String xyzCredReq = createCredReqResult.getCredentialRequestJson();
		String xyzCredReqMetadata = createCredReqResult.getCredentialRequestMetadataJson();

		//13. Issuer create Credential
		IssuerCreateCredentialResult xyzCreateCredentialResult = Anoncreds.issuerCreateCredential(issuerXyzWallet, xyzCredOffer, xyzCredReq, xyzCredentialValues, null, - 1).get();
		String xyzCredential = xyzCreateCredentialResult.getCredentialJson();

		//14. Prover store Credential
		Anoncreds.proverStoreCredential(proverWallet, credentialId2, xyzCredReq, xyzCredReqMetadata, xyzCredential, xyzCredDef, null).get();

		//15. Prover gets Credentials for Proof Request
		String proofRequestJson = "{" +
				"                    \"nonce\":\"123432421212\",\n" +
				"                    \"name\":\"proof_req_1\",\n" +
				"                    \"version\":\"0.1\", " +
				"                    \"requested_attributes\": {" +
				"                          \"attr1_referent\":{ \"name\":\"name\"}," +
				"                          \"attr2_referent\":{ \"name\":\"status\"}" +
				"                     }," +
				"                    \"requested_predicates\":{" +
				"                         \"predicate1_referent\":{\"name\":\"age\",\"p_type\":\">=\",\"p_value\":18}," +
				"                          \"predicate2_referent\":{\"name\":\"period\",\"p_type\":\">=\",\"p_value\":5}" +
				"                    }" +
				"                  }";

		String credentialsForProofJson = Anoncreds.proverGetCredentialsForProofReq(proverWallet, proofRequestJson).get();
		assertNotNull(credentialsForProofJson);

		JSONObject credentialsForProof = new JSONObject(credentialsForProofJson);
		JSONArray credentialsForAttribute1 = credentialsForProof.getJSONObject("attrs").getJSONArray("attr1_referent");
		JSONArray credentialsForAttribute2 = credentialsForProof.getJSONObject("attrs").getJSONArray("attr2_referent");
		JSONArray credentialsForPredicate1 = credentialsForProof.getJSONObject("predicates").getJSONArray("predicate1_referent");
		JSONArray credentialsForPredicate2 = credentialsForProof.getJSONObject("predicates").getJSONArray("predicate2_referent");

		assertEquals(credentialsForAttribute1.length(), 1);
		assertEquals(credentialsForAttribute2.length(), 1);
		assertEquals(credentialsForPredicate1.length(), 1);
		assertEquals(credentialsForPredicate2.length(), 1);

		String credentialUuidForAttr1 = credentialsForAttribute1.getJSONObject(0).getJSONObject("cred_info").getString("referent");
		String credentialUuidForAttr2 = credentialsForAttribute2.getJSONObject(0).getJSONObject("cred_info").getString("referent");
		String credentialUuidForPredicate1 = credentialsForPredicate1.getJSONObject(0).getJSONObject("cred_info").getString("referent");
		String credentialUuidForPredicate2 = credentialsForPredicate2.getJSONObject(0).getJSONObject("cred_info").getString("referent");

		//16. Prover create Proof
		String requestedCredentialsJson = String.format("{\n" +
				"                                          \"self_attested_attributes\":{},\n" +
				"                                          \"requested_attributes\":{\"attr1_referent\":{\"cred_id\":\"%s\", \"revealed\":true},\n" +
				"                                                                    \"attr2_referent\":{\"cred_id\":\"%s\", \"revealed\":true}},\n" +
				"                                          \"requested_predicates\":{\"predicate1_referent\":{\"cred_id\":\"%s\"}," +
				"                                                                    \"predicate2_referent\":{\"cred_id\":\"%s\"}}\n" +
				"                                        }", credentialUuidForAttr1, credentialUuidForAttr2, credentialUuidForPredicate1, credentialUuidForPredicate2);

		String schemas = String.format("{\"%s\":%s, \"%s\":%s}", gvtSchemaId, gvtSchema, xyzSchemaId, xyzSchema);
		String credentialDefs = String.format("{\"%s\":%s, \"%s\":%s}", gvtCredDefId, gvtCredDef, xyzCredDefId, xyzCredDef);
		String revocStates = "{}";

		String proofJson = Anoncreds.proverCreateProof(proverWallet, proofRequestJson, requestedCredentialsJson,
				masterSecretId, schemas, credentialDefs, revocStates).get();
		assertNotNull(proofJson);

		JSONObject proof = new JSONObject(proofJson);

		//17. Verifier verify Proof
		JSONObject revealedAttr1 = proof.getJSONObject("requested_proof").getJSONObject("revealed_attrs").getJSONObject("attr1_referent");
		assertEquals("Alex", revealedAttr1.getString("raw"));

		JSONObject revealedAttr2 = proof.getJSONObject("requested_proof").getJSONObject("revealed_attrs").getJSONObject("attr2_referent");
		assertEquals("partial", revealedAttr2.getString("raw"));

		String revocRegDefs = "{}";
		String revocRegs = "{}";

		Boolean valid = Anoncreds.verifierVerifyProof(proofRequestJson, proofJson, schemas, credentialDefs, revocRegDefs, revocRegs).get();
		assertTrue(valid);

		//18. Close and delete Issuer2 Wallet
		issuerXyzWallet.closeWallet().get();
		Wallet.deleteWallet("issuer2Wallet", null).get();
	}

	@Test
	public void testAnoncredsWorksForSingleIssuerSingleProverMultipleCredentials() throws Exception {
		//1. Issuer create GVT Schema
		IssuerCreateSchemaResult createSchemaResult = Anoncreds.issuerCreateSchema(issuerDid, GVT_SCHEMA_NAME, SCHEMA_VERSION, GVT_SCHEMA_ATTRIBUTES).get();
		String gvtSchemaId = createSchemaResult.getSchemaId();
		String gvtSchema = createSchemaResult.getSchemaJson();

		//2. Issuer create CredentialDef
		IssuerCreateAndStoreCredentialDefResult createCredDefResult = Anoncreds.issuerCreateAndStoreCredentialDef(issuerWallet, issuerDid, gvtSchema, TAG, null, DEFAULT_CRED_DEF_CONFIG).get();
		String gvtCredDefId = createCredDefResult.getCredDefId();
		String gvtCredDef = createCredDefResult.getCredDefJson();

		//3. Issuer create XYZ Schema
		createSchemaResult = Anoncreds.issuerCreateSchema(issuerDid, XYZ_SCHEMA_NAME, SCHEMA_VERSION, XYZ_SCHEMA_ATTRIBUTES).get();
		String xyzSchemaId = createSchemaResult.getSchemaId();
		String xyzSchema = createSchemaResult.getSchemaJson();

		//4. Issuer create CredentialDef
		createCredDefResult = Anoncreds.issuerCreateAndStoreCredentialDef(issuerWallet, issuerDid, xyzSchema, TAG, null, DEFAULT_CRED_DEF_CONFIG).get();
		String xyzCredDefId = createCredDefResult.getCredDefId();
		String xyzCredDef = createCredDefResult.getCredDefJson();

		//4. Prover create Master Secret
		Anoncreds.proverCreateMasterSecret(proverWallet, masterSecretId).get();

		//5. Issuer create GVT Credential Offer
		String gvtCredOffer = Anoncreds.issuerCreateCredentialOffer(issuerWallet, gvtCredDefId).get();

		//6. Issuer create XYZ Credential Offer
		String xyzCredOffer = Anoncreds.issuerCreateCredentialOffer(issuerWallet, xyzCredDefId).get();

		//7. Prover create CredentialReq for GVT Credential Offer
		ProverCreateCredentialRequestResult createCredReqResult =
				Anoncreds.proverCreateCredentialReq(proverWallet, proverDid, gvtCredOffer, gvtCredDef, masterSecretId).get();
		String gvtCredReq = createCredReqResult.getCredentialRequestJson();
		String gvtCredReqMetadata = createCredReqResult.getCredentialRequestMetadataJson();

		//8. Issuer create GVT Credential
		IssuerCreateCredentialResult gvtCreateCredentialResult =
				Anoncreds.issuerCreateCredential(issuerWallet, gvtCredOffer, gvtCredReq, gvtCredentialValues, null, - 1).get();
		String gvtCredential = gvtCreateCredentialResult.getCredentialJson();

		//9. Prover store GVT Credential
		Anoncreds.proverStoreCredential(proverWallet, credentialId1, gvtCredReq, gvtCredReqMetadata, gvtCredential, gvtCredDef, null).get();

		//10. Prover create CredentialReq for XYZ Credential Offer
		createCredReqResult = Anoncreds.proverCreateCredentialReq(proverWallet, proverDid, xyzCredOffer, xyzCredDef, masterSecretId).get();
		String xyzCredReq = createCredReqResult.getCredentialRequestJson();
		String xyzCredReqMetadata = createCredReqResult.getCredentialRequestMetadataJson();

		//13. Issuer create XYZ Credential
		IssuerCreateCredentialResult xyzCreateCredentialResult =
				Anoncreds.issuerCreateCredential(issuerWallet, xyzCredOffer, xyzCredReq, xyzCredentialValues, null, - 1).get();
		String xyzCredential = xyzCreateCredentialResult.getCredentialJson();

		//14. Prover store XYZ Credential
		Anoncreds.proverStoreCredential(proverWallet, credentialId2, xyzCredReq, xyzCredReqMetadata, xyzCredential, xyzCredDef, null).get();

		//15. Prover gets Credentials for Proof Request
		String proofRequestJson = "{" +
				"                    \"nonce\":\"123432421212\",\n" +
				"                    \"name\":\"proof_req_1\",\n" +
				"                    \"version\":\"0.1\", " +
				"                    \"requested_attributes\": {" +
				"                          \"attr1_referent\":{ \"name\":\"name\"}," +
				"                          \"attr2_referent\":{ \"name\":\"status\"}" +
				"                     }," +
				"                    \"requested_predicates\":{" +
				"                         \"predicate1_referent\":{\"name\":\"age\",\"p_type\":\">=\",\"p_value\":18}," +
				"                          \"predicate2_referent\":{\"name\":\"period\",\"p_type\":\">=\",\"p_value\":5}" +
				"                    }" +
				"                  }";

		String credentialsForProofJson = Anoncreds.proverGetCredentialsForProofReq(proverWallet, proofRequestJson).get();
		assertNotNull(credentialsForProofJson);

		JSONObject credentialsForProof = new JSONObject(credentialsForProofJson);
		JSONArray credentialsForAttribute1 = credentialsForProof.getJSONObject("attrs").getJSONArray("attr1_referent");
		JSONArray credentialsForAttribute2 = credentialsForProof.getJSONObject("attrs").getJSONArray("attr2_referent");
		JSONArray credentialsForPredicate1 = credentialsForProof.getJSONObject("predicates").getJSONArray("predicate1_referent");
		JSONArray credentialsForPredicate2 = credentialsForProof.getJSONObject("predicates").getJSONArray("predicate2_referent");

		assertEquals(credentialsForAttribute1.length(), 1);
		assertEquals(credentialsForAttribute2.length(), 1);
		assertEquals(credentialsForPredicate1.length(), 1);
		assertEquals(credentialsForPredicate2.length(), 1);

		String credentialUuidForAttr1 = credentialsForAttribute1.getJSONObject(0).getJSONObject("cred_info").getString("referent");
		String credentialUuidForAttr2 = credentialsForAttribute2.getJSONObject(0).getJSONObject("cred_info").getString("referent");
		String credentialUuidForPredicate1 = credentialsForPredicate1.getJSONObject(0).getJSONObject("cred_info").getString("referent");
		String credentialUuidForPredicate2 = credentialsForPredicate2.getJSONObject(0).getJSONObject("cred_info").getString("referent");

		//16. Prover create Proof
		String requestedCredentialsJson = String.format("{\n" +
				"                                          \"self_attested_attributes\":{},\n" +
				"                                          \"requested_attributes\":{\"attr1_referent\":{\"cred_id\":\"%s\", \"revealed\":true},\n" +
				"                                                                    \"attr2_referent\":{\"cred_id\":\"%s\", \"revealed\":true}},\n" +
				"                                          \"requested_predicates\":{\"predicate1_referent\":{\"cred_id\":\"%s\"}," +
				"                                                                    \"predicate2_referent\":{\"cred_id\":\"%s\"}}\n" +
				"                                        }", credentialUuidForAttr1, credentialUuidForAttr2, credentialUuidForPredicate1, credentialUuidForPredicate2);

		String schemas = String.format("{\"%s\":%s, \"%s\":%s}", gvtSchemaId, gvtSchema, xyzSchemaId, xyzSchema);
		String credentialDefs = String.format("{\"%s\":%s, \"%s\":%s}", gvtCredDefId, gvtCredDef, xyzCredDefId, xyzCredDef);
		String revocStates = "{}";

		String proofJson = Anoncreds.proverCreateProof(proverWallet, proofRequestJson, requestedCredentialsJson,
				masterSecretId, schemas, credentialDefs, revocStates).get();
		assertNotNull(proofJson);

		JSONObject proof = new JSONObject(proofJson);

		//17. Verifier verify Proof
		JSONObject revealedAttr1 = proof.getJSONObject("requested_proof").getJSONObject("revealed_attrs").getJSONObject("attr1_referent");
		assertEquals("Alex", revealedAttr1.getString("raw"));

		JSONObject revealedAttr2 = proof.getJSONObject("requested_proof").getJSONObject("revealed_attrs").getJSONObject("attr2_referent");
		assertEquals("partial", revealedAttr2.getString("raw"));

		String revocRegDefs = "{}";
		String revocRegs = "{}";

		Boolean valid = Anoncreds.verifierVerifyProof(proofRequestJson, proofJson, schemas, credentialDefs, revocRegDefs, revocRegs).get();
		assertTrue(valid);
	}

	@Test
	public void testAnoncredsWorksForRevocationProof() throws Exception {

		//1. Issuer create Schema
		AnoncredsResults.IssuerCreateSchemaResult createSchemaResult = Anoncreds.issuerCreateSchema(issuerDid, GVT_SCHEMA_NAME, SCHEMA_VERSION, GVT_SCHEMA_ATTRIBUTES).get();
		String gvtSchemaId = createSchemaResult.getSchemaId();
		String schemaJson = createSchemaResult.getSchemaJson();

		//2. Issuer create credential definition
		String revocationCredentialDefConfig = "{\"support_revocation\":true}";
		AnoncredsResults.IssuerCreateAndStoreCredentialDefResult createCredentialDefResult = Anoncreds.issuerCreateAndStoreCredentialDef(issuerWallet, issuerDid, schemaJson, TAG, null, revocationCredentialDefConfig).get();
		String credDefId = createCredentialDefResult.getCredDefId();
		String credDef = createCredentialDefResult.getCredDefJson();

		//3. Issuer create revocation registry
		String revRegConfig = "{\"issuance_type\":null,\"max_cred_num\":5}";
		String tailsWriterConfig = String.format("{\"base_dir\":\"%s\", \"uri_pattern\":\"\"}", getIndyHomePath("tails"));
		BlobStorageWriter tailsWriter = BlobStorageWriter.openWriter("default", tailsWriterConfig).get();

		AnoncredsResults.IssuerCreateAndStoreRevocRegResult createRevRegResult = Anoncreds.issuerCreateAndStoreRevocReg(issuerWallet, issuerDid, null, TAG, credDefId, revRegConfig, tailsWriter).get();
		String revRegId = createRevRegResult.getRevRegId();
		String revRegDef = createRevRegResult.getRevRegDefJson();

		//4. Prover create Master Secret
		Anoncreds.proverCreateMasterSecret(proverWallet, masterSecretId).get();

		//5. Issuer create Credential Offer
		String credOffer = Anoncreds.issuerCreateCredentialOffer(issuerWallet, credDefId).get();

		//6. Prover create Credential Request
		ProverCreateCredentialRequestResult createCredReqResult =
				Anoncreds.proverCreateCredentialReq(proverWallet, proverDid, credOffer, credDef, masterSecretId).get();
		String credReq = createCredReqResult.getCredentialRequestJson();
		String credReqMetadata = createCredReqResult.getCredentialRequestMetadataJson();

		//7. Issuer open TailsReader
		BlobStorageReader blobStorageReaderCfg = BlobStorageReader.openReader("default", tailsWriterConfig).get();
		int blobStorageReaderHandleCfg = blobStorageReaderCfg.getBlobStorageReaderHandle();

		//8. Issuer create Credential
		IssuerCreateCredentialResult createCredentialResult =
				Anoncreds.issuerCreateCredential(issuerWallet, credOffer, credReq, gvtCredentialValues, revRegId, blobStorageReaderHandleCfg).get();
		String credential = createCredentialResult.getCredentialJson();
		String revRegDelta = createCredentialResult.getRevocRegDeltaJson();
		String credRevId = createCredentialResult.getRevocId();

<<<<<<< HEAD
		//9. Prover create RevocationInfo
		int timestamp = 100;
		String revStateJson = Anoncreds.createRevocationState(blobStorageReaderHandleCfg, revRegDef, revRegDelta, timestamp, credRevId).get();

		//10. Prover store received Credential
		Anoncreds.proverStoreCredential(proverWallet, credentialId1, credReq, credReqMetadata, credential, credDef, revRegDef, revStateJson).get();
=======
		//9. Prover store received Credential
		Anoncreds.proverStoreCredential(proverWallet, credentialId1, credReq, credReqMetadata, credential, credDef, revRegDef).get();
>>>>>>> 59d2801d

		//10. Prover gets Credentials for Proof Request
		String proofRequest = "{\n" +
				"                   \"nonce\":\"123432421212\",\n" +
				"                   \"name\":\"proof_req_1\",\n" +
				"                   \"version\":\"0.1\", " +
				"                   \"requested_attributes\":{" +
				"                          \"attr1_referent\":{\"name\":\"name\"}" +
				"                    },\n" +
				"                    \"requested_predicates\":{" +
				"                          \"predicate1_referent\":{\"name\":\"age\",\"p_type\":\">=\",\"p_value\":18}" +
				"                    }" +
				"               }";

		String credentialsJson = Anoncreds.proverGetCredentialsForProofReq(proverWallet, proofRequest).get();
		JSONObject credentials = new JSONObject(credentialsJson);
		JSONArray credentialsForAttr1 = credentials.getJSONObject("attrs").getJSONArray("attr1_referent");

		String credentialUuid = credentialsForAttr1.getJSONObject(0).getJSONObject("cred_info").getString("referent");

		//11. Prover create RevocationState
		int timestamp = 100;
		String revStateJson = Anoncreds.createRevocationState(blobStorageReaderHandle, revRegDef, revRegDelta, timestamp, credRevId).get();


		//12. Prover create Proof
		String requestedCredentialsJson = String.format("{" +
				"\"self_attested_attributes\":{}," +
				"\"requested_attributes\":{\"attr1_referent\":{\"cred_id\":\"%s\", \"revealed\":true, \"timestamp\":%d }}," +
				"\"requested_predicates\":{\"predicate1_referent\":{\"cred_id\":\"%s\", \"timestamp\":%d}}" +
				"}", credentialUuid, timestamp, credentialUuid, timestamp);

		String schemas = String.format("{\"%s\":%s}", gvtSchemaId, schemaJson);
		String credentialDefs = String.format("{\"%s\":%s}", credDefId, credDef);
		String revStates = String.format("{\"%s\": { \"%s\":%s }}", revRegId, timestamp, revStateJson);

		String proofJson = Anoncreds.proverCreateProof(proverWallet, proofRequest, requestedCredentialsJson, masterSecretId, schemas,
				credentialDefs, revStates).get();
		JSONObject proof = new JSONObject(proofJson);

		//13. Verifier verify proof
		JSONObject revealedAttr1 = proof.getJSONObject("requested_proof").getJSONObject("revealed_attrs").getJSONObject("attr1_referent");
		assertEquals("Alex", revealedAttr1.getString("raw"));

		String revRegDefs = String.format("{\"%s\":%s}", revRegId, revRegDef);
		String revRegs = String.format("{\"%s\": { \"%s\":%s }}", revRegId, timestamp, revRegDelta);

		boolean valid = Anoncreds.verifierVerifyProof(proofRequest, proofJson, schemas, credentialDefs, revRegDefs, revRegs).get();
		assertTrue(valid);
	}

	@Test
	public void testVerifyProofWorksForProofDoesNotCorrespondToProofRequest() throws Exception {

		thrown.expect(ExecutionException.class);
		thrown.expectCause(isA(InvalidStructureException.class));

		//1. Issuer create Schema
		IssuerCreateSchemaResult createSchemaResult = Anoncreds.issuerCreateSchema(issuerDid, GVT_SCHEMA_NAME, SCHEMA_VERSION, GVT_SCHEMA_ATTRIBUTES).get();
		String gvtSchemaId = createSchemaResult.getSchemaId();
		String gvtSchema = createSchemaResult.getSchemaJson();

		//2. Issuer create CredentialDef
		IssuerCreateAndStoreCredentialDefResult createCredDefResult = Anoncreds.issuerCreateAndStoreCredentialDef(issuerWallet, issuerDid, gvtSchema, TAG, null, DEFAULT_CRED_DEF_CONFIG).get();
		String credDefId = createCredDefResult.getCredDefId();
		String credDef = createCredDefResult.getCredDefJson();

		//3. Prover create Master Secret
		Anoncreds.proverCreateMasterSecret(proverWallet, masterSecretId).get();

		//4. Issuer create Credential Offer
		String credOffer = Anoncreds.issuerCreateCredentialOffer(issuerWallet, credDefId).get();

		//5. Prover create CredentialReq
		ProverCreateCredentialRequestResult createCredReqResult =
				Anoncreds.proverCreateCredentialReq(proverWallet, proverDid, credOffer, credDef, masterSecretId).get();
		String credReq = createCredReqResult.getCredentialRequestJson();
		String credReqMetadata = createCredReqResult.getCredentialRequestMetadataJson();

		//6. Issuer create Credential
		IssuerCreateCredentialResult createCredentialResult =
				Anoncreds.issuerCreateCredential(issuerWallet, credOffer, credReq, gvtCredentialValues, null, - 1).get();
		String credential = createCredentialResult.getCredentialJson();

		//8. Prover store Credential
		Anoncreds.proverStoreCredential(proverWallet, credentialId1, credReq, credReqMetadata, credential, credDef, null).get();

		//9. Prover gets Credentials for Proof Request
		String proofRequestJson = String.format("{" +
				"                    \"nonce\":\"123432421212\",\n" +
				"                    \"name\":\"proof_req_1\",\n" +
				"                    \"version\":\"0.1\", " +
				"                    \"requested_attributes\": {" +
				"                          \"attr1_referent\":{ \"name\":\"name\", \"restrictions\":[{\"schema_id\":%s}]}," +
				"                          \"attr2_referent\":{ \"name\":\"phone\"}" +
				"                     }," +
				"                    \"requested_predicates\":{}" +
				"                  }", gvtSchemaId);

		String credentialsForProofJson = Anoncreds.proverGetCredentialsForProofReq(proverWallet, proofRequestJson).get();
		assertNotNull(credentialsForProofJson);

		JSONObject credentialsForProof = new JSONObject(credentialsForProofJson);
		JSONArray credentialsForAttribute1 = credentialsForProof.getJSONObject("attrs").getJSONArray("attr1_referent");

		assertEquals(credentialsForAttribute1.length(), 1);

		String credentialUuid = credentialsForAttribute1.getJSONObject(0).getJSONObject("cred_info").getString("referent");

		//9. Prover create Proof
		String selfAttestedValue = "8-800-300";
		String requestedCredentialsJson = String.format("{\n" +
				"                                          \"self_attested_attributes\":{\"attr2_referent\":\"%s\"},\n" +
				"                                          \"requested_attrs\":{\"attr1_referent\":[\"%s\", true]},\n" +
				"                                          \"requested_predicates\":{}\n" +
				"                                        }", selfAttestedValue, credentialUuid);

		String schemas = String.format("{\"%s\":%s}", gvtSchemaId, gvtSchema);
		String credentialDefs = String.format("{\"%s\":%s}", credDefId, credDef);
		String revocInfos = "{}";

		String proofJson = Anoncreds.proverCreateProof(proverWallet, proofRequestJson, requestedCredentialsJson,
				masterSecretId, schemas, credentialDefs, revocInfos).get();
		assertNotNull(proofJson);

		JSONObject proof = new JSONObject(proofJson);

		//10. Verifier verify Proof
		JSONObject revealedAttr1 = proof.getJSONObject("requested_proof").getJSONObject("revealed_attrs").getJSONObject("attr1_referent");
		assertEquals("Alex", revealedAttr1.getString("raw"));

		assertEquals(selfAttestedValue, proof.getJSONObject("requested_proof").getJSONObject("self_attested_attrs").getString("attr3_referent"));

		String revocRegDefs = "{}";
		String revocRegs = "{}";

		proofRequestJson = String.format("{" +
				"                    \"nonce\":\"123432421212\",\n" +
				"                    \"name\":\"proof_req_1\",\n" +
				"                    \"version\":\"0.1\", " +
				"                    \"requested_attributes\": {" +
				"                          \"attr1_referent\":{ \"name\":\"name\", \"restrictions\":[{\"schema_id\":%s}]}" +
				"                     }," +
				"                    \"requested_predicates\":{" +
				"                          \"predicate1_referent\":{\"name\":\"age\",\"p_type\":\">=\",\"p_value\":18}" +
				"                    }" +
				"                  }", gvtSchemaId);


		Anoncreds.verifierVerifyProof(proofRequestJson, proofJson, schemas, credentialDefs, revocRegDefs, revocRegs).get();
	}
}<|MERGE_RESOLUTION|>--- conflicted
+++ resolved
@@ -484,17 +484,8 @@
 		String revRegDelta = createCredentialResult.getRevocRegDeltaJson();
 		String credRevId = createCredentialResult.getRevocId();
 
-<<<<<<< HEAD
-		//9. Prover create RevocationInfo
-		int timestamp = 100;
-		String revStateJson = Anoncreds.createRevocationState(blobStorageReaderHandleCfg, revRegDef, revRegDelta, timestamp, credRevId).get();
-
-		//10. Prover store received Credential
-		Anoncreds.proverStoreCredential(proverWallet, credentialId1, credReq, credReqMetadata, credential, credDef, revRegDef, revStateJson).get();
-=======
 		//9. Prover store received Credential
 		Anoncreds.proverStoreCredential(proverWallet, credentialId1, credReq, credReqMetadata, credential, credDef, revRegDef).get();
->>>>>>> 59d2801d
 
 		//10. Prover gets Credentials for Proof Request
 		String proofRequest = "{\n" +
@@ -517,7 +508,7 @@
 
 		//11. Prover create RevocationState
 		int timestamp = 100;
-		String revStateJson = Anoncreds.createRevocationState(blobStorageReaderHandle, revRegDef, revRegDelta, timestamp, credRevId).get();
+		String revStateJson = Anoncreds.createRevocationState(blobStorageReaderHandleCfg, revRegDef, revRegDelta, timestamp, credRevId).get();
 
 
 		//12. Prover create Proof
