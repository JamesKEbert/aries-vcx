--- conflicted
+++ resolved
@@ -37,15 +37,10 @@
 
 	@Test
 	public void testOpenWalletWorksForPlugged() throws Exception {
-
 		String type = "inmem";
 		String poolName = "default";
 		String walletName = "testOpenWalletWorksForPlugged";
 
-<<<<<<< HEAD
-		Wallet.registerWalletType(type, new InMemWalletType()).get();
-=======
->>>>>>> f90b2f9d
 		Wallet.createWallet(poolName, walletName, type, null, null).get();
 		Wallet wallet = Wallet.openWallet(walletName, null, null).get();
 		assertNotNull(wallet);
