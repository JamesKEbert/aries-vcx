import '../module-resolver-helper'

import { assert } from 'chai'
import { connectionCreate, connectionCreateConnect, dataConnectionCreate } from 'helpers/entities'
import { INVITE_ACCEPTED_MESSAGE } from 'helpers/test-constants'
import { initVcxTestMode, shouldThrow, sleep } from 'helpers/utils'
import { Connection, StateType, VCXCode, VCXMock, VCXMockMessage } from 'src'

describe('Connection:', () => {
  before(() => initVcxTestMode())

  describe('create:', () => {
    it('success', async () => {
      await connectionCreate()
    })

    it('success: parallel', async () => {
      const numConnections = 50
      const data = dataConnectionCreate()
      await Promise.all(new Array(numConnections).fill(0).map(() => connectionCreate(data)))
    })
  })

  describe('connect:', () => {
    it('success: without phone', async () => {
      const connection = await connectionCreate()
      const inviteDetails = await connection.connect({ data: '{"connection_type":"QR"}' })
      assert.notEqual(inviteDetails, '')
    })

    it('success: with phone', async () => {
      const connection = await connectionCreate()
      const inviteDetails = await connection.connect({ data: '{"connection_type":"SMS","phone":"7202200000"}' })
      assert.notEqual(inviteDetails, '')
    })

    it('throws: not initialized', async () => {
      const connection = new (Connection as any)()
      const err = await shouldThrow(async () => connection.connect({ data: '{"connection_type":"QR"}' }))
      assert.equal(err.vcxCode, VCXCode.INVALID_CONNECTION_HANDLE)
    })
  })

  describe('sendMessage:', () => {
    it('success: sends message', async () => {
      const connection = await connectionCreate()
      await connection.connect({ data: '{"connection_type":"QR"}' })
      const error = await shouldThrow(() => connection.sendMessage({ msg: 'msg', type: 'msg', title: 'title' }))
      assert.equal(error.vcxCode, VCXCode.NOT_READY)
    })
  })

  describe('signData:', () => {
    it('success: signs data', async () => {
      const connection = await connectionCreate()
      await connection.connect({ data: '{"connection_type":"QR"}' })
      const signature = await connection.signData(new Buffer('random string'))
      assert(signature)
    })
  })

  describe('verifySignature', () => {
    it('success: verifies the signature', async () => {
      const connection = await connectionCreate()
      await connection.connect({ data: '{"connection_type":"QR"}' })
      const valid = await connection.verifySignature({data: new Buffer('random string'),
        signature: new Buffer('random string')})
      assert(valid)
    })
  })
  describe('serialize:', () => {
    it('success', async () => {
      const connection = await connectionCreate()
      const serialized = await connection.serialize()
      assert.ok(serialized)
      assert.property(serialized, 'version')
      assert.property(serialized, 'data')
      const { data, version } = serialized
      assert.ok(data)
      assert.ok(version)
      assert.equal(data.source_id, connection.sourceId)
      assert.equal(data.state, StateType.Initialized)
    })

    it('throws: not initialized', async () => {
      const connection = new (Connection as any)()
      const error = await shouldThrow(() => connection.serialize())
      assert.equal(error.vcxCode, VCXCode.INVALID_CONNECTION_HANDLE)
    })

    it('throws: connection deleted', async () => {
      const connection = await connectionCreate()
      await connection.connect({ data: '{"connection_type":"QR"}' })
      await connection.delete()
      const error = await shouldThrow(() => connection.serialize())
      assert.equal(error.vcxCode, VCXCode.INVALID_CONNECTION_HANDLE)
    })
  })

  describe('deserialize:', () => {
    it('success', async () => {
      const connection1 = await connectionCreate()
      const data1 = await connection1.serialize()
      const connection2 = await Connection.deserialize(data1)
      assert.equal(connection2.sourceId, connection1.sourceId)
      const data2 = await connection2.serialize()
      assert.deepEqual(data1, data2)
    })

    it('throws: incorrect data', async () => {
      const error = await shouldThrow(async () => Connection.deserialize({ data:
        { source_id: 'Invalid' } } as any))
      assert.equal(error.vcxCode, VCXCode.INVALID_JSON)
    })
  })

  describe('updateState:', () => {
    it(`returns ${StateType.None}: not initialized`, async () => {
      const connection = new (Connection as any)()
      await connection.updateState()
      assert.equal(await connection.getState(), StateType.None)
    })

    it(`returns ${StateType.Initialized}: not connected`, async () => {
      const connection = await connectionCreate()
      await connection.updateState()
      assert.equal(await connection.getState(), StateType.Initialized)
    })

    it(`returns ${StateType.OfferSent}: connected`, async () => {
      const connection = await connectionCreateConnect()
      VCXMock.setVcxMock(VCXMockMessage.AcceptInvite)
      await connection.updateState()
      assert.equal(await connection.getState(), StateType.Accepted)
    })

    it(`returns ${StateType.Accepted}: mocked accepted`, async () => {
      const connection = await connectionCreateConnect()
      VCXMock.setVcxMock(VCXMockMessage.GetMessages)
      await connection.updateState()
      assert.equal(await connection.getState(), StateType.Accepted)
    })

    it(`returns ${StateType.Accepted}: mocked accepted`, async () => {
      const connection = await connectionCreateConnect()
      await connection.updateStateWithMessage(INVITE_ACCEPTED_MESSAGE)
      assert.equal(await connection.getState(), StateType.Accepted)
    })

    it.skip(`returns ${StateType.Accepted}: mocked accepted in parallel`, async () => {
      const numConnections = 50
      const interval = 50
      const sleepTime = 100
      const connectionsWithTimers = await Promise.all(new Array(numConnections).fill(0).map(async () => {
        const connection = await connectionCreate()
        const timer = setInterval(() => connection.updateState(), interval)
        return { connection, timer }
      }))
      let cond = false
      while (cond) {
        const states = await Promise.all(connectionsWithTimers.map(({ connection }) => connection.getState()))
        cond = states.every((state) => state === StateType.Accepted)
        VCXMock.setVcxMock(VCXMockMessage.GetMessages)
        await sleep(sleepTime)
      }
      connectionsWithTimers.forEach(({ timer }) => clearInterval(timer))
    })
  })

  describe('inviteDetails:', () => {
    it('success: with abbr', async () => {
      const connection = await connectionCreateConnect()
      const details = await connection.inviteDetails(true)
      assert.include(details, '"dp":')
    })

    it('success: without abbr', async () => {
      const connection = await connectionCreateConnect()
      const details = await connection.inviteDetails()
      assert.include(details, '"senderAgencyDetail":')
    })
  })

<<<<<<< HEAD
  describe('sendDiscoveryFeatures:', () => {
    it('success: send discovery features', async () => {
      const connection = await connectionCreate()
      const error = await shouldThrow(() => connection.sendDiscoveryFeatures('*', 'comment'))
      assert.equal(error.vcxCode, VCXCode.INVALID_CONNECTION_HANDLE)
    })
  })
=======
  describe('sendPing:', () => {
    it('success: send ping', async () => {
      const connection = await connectionCreate()
      const error = await shouldThrow(() => connection.sendPing('ping'))
      assert.equal(error.vcxCode, VCXCode.INVALID_CONNECTION_HANDLE)
    })
  })

>>>>>>> 92d58784
})<|MERGE_RESOLUTION|>--- conflicted
+++ resolved
@@ -181,15 +181,6 @@
     })
   })
 
-<<<<<<< HEAD
-  describe('sendDiscoveryFeatures:', () => {
-    it('success: send discovery features', async () => {
-      const connection = await connectionCreate()
-      const error = await shouldThrow(() => connection.sendDiscoveryFeatures('*', 'comment'))
-      assert.equal(error.vcxCode, VCXCode.INVALID_CONNECTION_HANDLE)
-    })
-  })
-=======
   describe('sendPing:', () => {
     it('success: send ping', async () => {
       const connection = await connectionCreate()
@@ -198,5 +189,11 @@
     })
   })
 
->>>>>>> 92d58784
+  describe('sendDiscoveryFeatures:', () => {
+    it('success: send discovery features', async () => {
+      const connection = await connectionCreate()
+      const error = await shouldThrow(() => connection.sendDiscoveryFeatures('*', 'comment'))
+      assert.equal(error.vcxCode, VCXCode.INVALID_CONNECTION_HANDLE)
+    })
+  })
 })