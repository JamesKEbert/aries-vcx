--- conflicted
+++ resolved
@@ -1,31 +1,3 @@
-<<<<<<< HEAD
-import json
-
-from indy.error import ErrorCode, IndyError
-from tests.utils import pool as pool_utils
-from indy import pool
-
-import pytest
-
-from tests.utils.pool import create_genesis_txn_file
-
-
-@pytest.mark.asyncio
-async def test_create_pool_ledger_config_works(cleanup_storage):
-    await pool_utils.create_pool_ledger_config("pool_create")\
-
-
-@pytest.mark.asyncio
-async def test_create_pool_ledger_config_works_for_twice(cleanup_storage):
-    with pytest.raises(IndyError) as e:
-        path = create_genesis_txn_file('pool_1.txn', None)
-        pool_config = json.dumps({"genesis_txn": str(path)})
-
-        await pool.create_pool_ledger_config('pool_1', pool_config)
-        await pool.create_pool_ledger_config('pool_1', pool_config)
-    assert ErrorCode.PoolLedgerConfigAlreadyExistsError == e.value.error_code
-
-=======
 from tests.utils import pool, storage
 from indy.error import ErrorCode, IndyError
 
@@ -58,5 +30,4 @@
     config = {
         "genesis_txn": str(storage.indy_temp_path().joinpath(gen_txn_file_name))
     }
-    await pool.create_pool_ledger_config(pool_name, None, config, gen_txn_file_name)
->>>>>>> e75c9a68
+    await pool.create_pool_ledger_config(pool_name, None, config, gen_txn_file_name)