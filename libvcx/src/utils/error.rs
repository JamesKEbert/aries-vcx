--- conflicted
+++ resolved
@@ -98,12 +98,9 @@
 pub static DUPLICATE_MASTER_SECRET: Error = Error { code_num: 1084, message: "Attempted to add a Master Secret that already existed in wallet"};
 pub static THREAD_ERROR: Error = Error{ code_num: 1085, message: "Unable to create thread"};
 pub static INVALID_PROOF_REQUEST: Error = Error{ code_num: 1086, message: "Proof Request Passed into Libindy Call Was Invalid"};
-<<<<<<< HEAD
 pub static DUPLICATE_SCHEMA: Error = Error{ code_num: 1087, message: "Duplicate Schema: Ledger Already Contains Schema For Given DID, Version, and Name Combination"};
 pub static UKNOWN_LIBINDY_TRANSACTION_REJECTION: Error = Error{ code_num: 1088, message: "Unknown Libindy Rejection"};
-=======
-pub static MISSING_PAYMENT_METHOD: Error = Error{ code_num: 1087, message: "Configuration is missing the Payment Method parameter"};
->>>>>>> b6cf65b7
+pub static MISSING_PAYMENT_METHOD: Error = Error{ code_num: 1089, message: "Configuration is missing the Payment Method parameter"};
 
 lazy_static! {
     static ref ERROR_C_MESSAGES: HashMap<u32, CString> = {
@@ -195,13 +192,10 @@
         insert_c_message(&mut m, &INVALID_LEDGER_RESPONSE);
         insert_c_message(&mut m, &THREAD_ERROR);
         insert_c_message(&mut m, &INVALID_PROOF_REQUEST);
-<<<<<<< HEAD
         insert_c_message(&mut m, &DUPLICATE_SCHEMA);
         insert_c_message(&mut m, &UKNOWN_LIBINDY_TRANSACTION_REJECTION);
-=======
         insert_c_message(&mut m, &MISSING_PAYMENT_METHOD);
 
->>>>>>> b6cf65b7
         m
     };
 }
