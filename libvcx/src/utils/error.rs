--- conflicted
+++ resolved
@@ -101,15 +101,12 @@
 pub static MISSING_PAYMENT_METHOD: Error = Error{ code_num: 1087, message: "Configuration is missing the Payment Method parameter"};
 pub static DUPLICATE_SCHEMA: Error = Error{ code_num: 1088, message: "Duplicate Schema: Ledger Already Contains Schema For Given DID, Version, and Name Combination"};
 pub static UKNOWN_LIBINDY_TRANSACTION_REJECTION: Error = Error{ code_num: 1089, message: "Unknown Libindy Rejection"};
-<<<<<<< HEAD
-pub static INVALID_REVOCATION_DETAILS: Error = Error{ code_num: 1090, message: "Invalid Revocation Details"};
-pub static INVALID_REV_ENTRY: Error = Error{ code_num: 1091, message: "Unable to Update Revocation Delta On Ledger"};
-pub static INVALID_REVOCATION_TIMESTAMP: Error = Error{ code_num: 1092, message: "Invalid Credential Revocation timestamp"};
-pub static UNKNOWN_SCHEMA_REJECTION: Error = Error{ code_num: 1093, message: "Unknown Rejection of Schema Creation, refer to libindy documentation"};
-pub static INVALID_REV_REG_DEF_CREATION: Error = Error{ code_num: 1094, message: "Failed to create Revocation Registration Definition"};
-=======
 pub static LOGGING_ERROR: Error = Error{ code_num: 1090, message: "Logging Error" };
->>>>>>> d79567a2
+pub static INVALID_REVOCATION_DETAILS: Error = Error{ code_num: 1091, message: "Invalid Revocation Details"};
+pub static INVALID_REV_ENTRY: Error = Error{ code_num: 1092, message: "Unable to Update Revocation Delta On Ledger"};
+pub static INVALID_REVOCATION_TIMESTAMP: Error = Error{ code_num: 1093, message: "Invalid Credential Revocation timestamp"};
+pub static UNKNOWN_SCHEMA_REJECTION: Error = Error{ code_num: 1094, message: "Unknown Rejection of Schema Creation, refer to libindy documentation"};
+pub static INVALID_REV_REG_DEF_CREATION: Error = Error{ code_num: 1095, message: "Failed to create Revocation Registration Definition"};
 
 lazy_static! {
     static ref ERROR_C_MESSAGES: HashMap<u32, CString> = {
@@ -204,6 +201,7 @@
         insert_c_message(&mut m, &INVALID_REVOCATION_DETAILS);
         insert_c_message(&mut m, &INVALID_REV_REG_DEF_CREATION);
         insert_c_message(&mut m, &INVALID_REVOCATION_TIMESTAMP);
+        insert_c_message(&mut m, &INVALID_REV_ENTRY);
         insert_c_message(&mut m, &DUPLICATE_SCHEMA);
         insert_c_message(&mut m, &UNKNOWN_SCHEMA_REJECTION);
         insert_c_message(&mut m, &UKNOWN_LIBINDY_TRANSACTION_REJECTION);
