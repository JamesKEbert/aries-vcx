/* test isn't ready until > libindy 1.0.1 */
extern crate libc;

use futures::Future;

use utils::libindy::{ mock_libindy_rc};
use utils::libindy::error_codes::map_rust_indy_sdk_error_code;
use settings;
use indy::crypto;

pub fn prep_msg(sender_vk: &str, recipient_vk: &str, msg: &[u8]) -> Result<Vec<u8>, u32> {
    if settings::test_indy_mode_enabled() {
        let rc = mock_libindy_rc();
        if rc != 0 { return Err(rc) };
        return Ok(Vec::from(msg).to_owned());
    }

<<<<<<< HEAD
    Crypto::auth_crypt(::utils::libindy::wallet::get_wallet_handle(), sender_vk, recipient_vk, msg)
=======
    crypto::auth_crypt(wallet_handle, sender_vk, recipient_vk, msg)
        .wait()
>>>>>>> c328796c
        .map_err(map_rust_indy_sdk_error_code)
}

pub fn prep_anonymous_msg(recipient_vk: &str, msg: &[u8]) -> Result<Vec<u8>, u32> {
    if settings::test_indy_mode_enabled() {return Ok(Vec::from(msg).to_owned())}

    crypto::anon_crypt(recipient_vk, msg)
        .wait()
        .map_err(map_rust_indy_sdk_error_code)
}

pub fn parse_msg(recipient_vk: &str, msg: &[u8]) -> Result<(String, Vec<u8>), u32> {
    if settings::test_indy_mode_enabled() { return Ok((::utils::constants::VERKEY.to_string(), Vec::from(msg).to_owned())) }

    crypto::auth_decrypt(::utils::libindy::wallet::get_wallet_handle(), recipient_vk, msg)
        .wait()
        .map_err(map_rust_indy_sdk_error_code)
}

pub fn parse_anonymous_msg(recipient_vk: &str, msg: &[u8]) -> Result<Vec<u8>, u32> {
    if settings::test_indy_mode_enabled() { return Ok(Vec::from(msg).to_owned()) }

<<<<<<< HEAD
    Crypto::anon_decrypt(::utils::libindy::wallet::get_wallet_handle(), recipient_vk, msg).map_err(map_rust_indy_sdk_error_code)
=======
    crypto::anon_decrypt(wallet_handle, recipient_vk, msg)
        .wait()
        .map_err(map_rust_indy_sdk_error_code)
>>>>>>> c328796c
}

pub fn sign(my_vk: &str, msg: &[u8]) -> Result<Vec<u8>, u32> {
    if settings::test_indy_mode_enabled() {return Ok(Vec::from(msg).to_owned())}

<<<<<<< HEAD
    Crypto::sign(::utils::libindy::wallet::get_wallet_handle(), my_vk, msg).map_err(map_rust_indy_sdk_error_code)
}

pub fn verify(vk: &str, msg: &str, signature: &[u8]) -> Result<bool, u32> {
    Crypto::verify(vk, msg.as_bytes(), signature).map_err(map_rust_indy_sdk_error_code)
}

#[cfg(test)]
mod tests {
    extern crate json;
    extern crate base64;
    use super::*;

    #[test]
    fn test_sign() {
        init!("ledger");
        let name = settings::get_config_value(settings::CONFIG_INSTITUTION_NAME).unwrap();
        let logo = settings::get_config_value(settings::CONFIG_INSTITUTION_LOGO_URL).unwrap();
        let vrky = settings::get_config_value(settings::CONFIG_INSTITUTION_VERKEY).unwrap();
        let json = json!({"url": logo, "name": name});
        let signature_array = sign(&vrky, json.to_string().as_bytes()).unwrap();
        let signature = base64::encode(&signature_array);
        assert_eq!(verify(&vrky, &json.to_string(), &signature_array).unwrap(), true);
    }
=======
    crypto::sign(wallet_handle, my_vk, msg).wait().map_err(map_rust_indy_sdk_error_code)
>>>>>>> c328796c
}<|MERGE_RESOLUTION|>--- conflicted
+++ resolved
@@ -15,12 +15,8 @@
         return Ok(Vec::from(msg).to_owned());
     }
 
-<<<<<<< HEAD
-    Crypto::auth_crypt(::utils::libindy::wallet::get_wallet_handle(), sender_vk, recipient_vk, msg)
-=======
-    crypto::auth_crypt(wallet_handle, sender_vk, recipient_vk, msg)
+    crypto::auth_crypt(::utils::libindy::wallet::get_wallet_handle(), sender_vk, recipient_vk, msg)
         .wait()
->>>>>>> c328796c
         .map_err(map_rust_indy_sdk_error_code)
 }
 
@@ -43,44 +39,19 @@
 pub fn parse_anonymous_msg(recipient_vk: &str, msg: &[u8]) -> Result<Vec<u8>, u32> {
     if settings::test_indy_mode_enabled() { return Ok(Vec::from(msg).to_owned()) }
 
-<<<<<<< HEAD
-    Crypto::anon_decrypt(::utils::libindy::wallet::get_wallet_handle(), recipient_vk, msg).map_err(map_rust_indy_sdk_error_code)
-=======
-    crypto::anon_decrypt(wallet_handle, recipient_vk, msg)
+    crypto::anon_decrypt(::utils::libindy::wallet::get_wallet_handle(), recipient_vk, msg)
         .wait()
         .map_err(map_rust_indy_sdk_error_code)
->>>>>>> c328796c
 }
 
 pub fn sign(my_vk: &str, msg: &[u8]) -> Result<Vec<u8>, u32> {
     if settings::test_indy_mode_enabled() {return Ok(Vec::from(msg).to_owned())}
 
-<<<<<<< HEAD
-    Crypto::sign(::utils::libindy::wallet::get_wallet_handle(), my_vk, msg).map_err(map_rust_indy_sdk_error_code)
+    crypto::sign(::utils::libindy::wallet::get_wallet_handle(), my_vk, msg)
+        .wait()
+        .map_err(map_rust_indy_sdk_error_code)
 }
 
 pub fn verify(vk: &str, msg: &str, signature: &[u8]) -> Result<bool, u32> {
-    Crypto::verify(vk, msg.as_bytes(), signature).map_err(map_rust_indy_sdk_error_code)
-}
-
-#[cfg(test)]
-mod tests {
-    extern crate json;
-    extern crate base64;
-    use super::*;
-
-    #[test]
-    fn test_sign() {
-        init!("ledger");
-        let name = settings::get_config_value(settings::CONFIG_INSTITUTION_NAME).unwrap();
-        let logo = settings::get_config_value(settings::CONFIG_INSTITUTION_LOGO_URL).unwrap();
-        let vrky = settings::get_config_value(settings::CONFIG_INSTITUTION_VERKEY).unwrap();
-        let json = json!({"url": logo, "name": name});
-        let signature_array = sign(&vrky, json.to_string().as_bytes()).unwrap();
-        let signature = base64::encode(&signature_array);
-        assert_eq!(verify(&vrky, &json.to_string(), &signature_array).unwrap(), true);
-    }
-=======
-    crypto::sign(wallet_handle, my_vk, msg).wait().map_err(map_rust_indy_sdk_error_code)
->>>>>>> c328796c
+    crypto::verify(vk, msg.as_bytes(), signature).map_err(map_rust_indy_sdk_error_code)
 }