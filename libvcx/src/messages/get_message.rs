--- conflicted
+++ resolved
@@ -522,13 +522,8 @@
     fn test_download_messages() {
         let _setup = SetupLibraryAgencyV2::init();
 
-<<<<<<< HEAD
-        let _institution_did = settings::get_config_value(settings::CONFIG_INSTITUTION_DID).unwrap();
-        let (alice_to_faber, faber_to_alice) = ::connection::tests::create_connected_connections();
-=======
         let institution_did = settings::get_config_value(settings::CONFIG_INSTITUTION_DID).unwrap();
         let (_faber, alice) = ::connection::tests::create_connected_connections();
->>>>>>> a3247c30
 
         let (_, cred_def_handle) = ::credential_def::tests::create_cred_def_real(false);
 
