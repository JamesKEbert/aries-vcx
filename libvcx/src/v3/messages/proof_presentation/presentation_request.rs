use v3::messages::a2a::{MessageId, A2AMessage};
use v3::messages::attachment::{Attachments, AttachmentEncoding};
<<<<<<< HEAD
use v3::messages::connection::service::Service;
=======

>>>>>>> 3e9b710b
use error::prelude::*;
use std::convert::TryInto;

pub use messages::proofs::proof_request::{ProofRequestMessage, ProofRequestData, ProofRequestVersion};

#[derive(Debug, Deserialize, Serialize, Clone, PartialEq, Default)]
pub struct PresentationRequest {
    #[serde(rename = "@id")]
    pub id: MessageId,
    #[serde(skip_serializing_if = "Option::is_none")]
    pub comment: Option<String>,
    #[serde(rename = "request_presentations~attach")]
    pub request_presentations_attach: Attachments,
<<<<<<< HEAD
    #[serde(rename = "~service")]
    #[serde(skip_serializing_if = "Option::is_none")]
    pub service: Option<Service>,
=======
>>>>>>> 3e9b710b
}

impl PresentationRequest {
    pub fn create() -> Self {
        PresentationRequest::default()
    }

    pub fn set_id(mut self, id: String) -> Self {
        self.id = MessageId(id);
        self
    }

    pub fn set_comment(mut self, comment: String) -> Self {
        self.comment = Some(comment);
        self
    }

    pub fn set_request_presentations_attach(mut self, request_presentations: &PresentationRequestData) -> VcxResult<PresentationRequest> {
        self.request_presentations_attach.add_json_attachment(json!(request_presentations), AttachmentEncoding::Base64)?;
        Ok(self)
    }

<<<<<<< HEAD
    pub fn set_service(mut self, service: Option<Service>) -> Self {
        self.service = service;
        self
    }

    pub fn to_a2a_message(&self) -> A2AMessage {
        A2AMessage::PresentationRequest(self.clone()) // TODO: THINK how to avoid clone
    }

=======
>>>>>>> 3e9b710b
    pub fn to_json(&self) -> VcxResult<String> {
        serde_json::to_string(self)
            .map_err(|err| VcxError::from_msg(VcxErrorKind::InvalidJson, format!("Cannot serialize PresentationRequest: {}", err)))
    }
}

<<<<<<< HEAD
impl Default for PresentationRequest {
    fn default() -> PresentationRequest {
        PresentationRequest {
            id: MessageId::new(),
            comment: None,
            request_presentations_attach: Attachments::new(),
            service: None,
        }
    }
}
=======
a2a_message!(PresentationRequest);
>>>>>>> 3e9b710b

impl TryInto<PresentationRequest> for ProofRequestMessage {
    type Error = VcxError;

    fn try_into(self) -> Result<PresentationRequest, Self::Error> {
        let presentation_request = PresentationRequest::create()
            .set_id(self.thread_id.unwrap_or_default())
            .set_request_presentations_attach(&self.proof_request_data)?
            .set_service(self.service);

        Ok(presentation_request)
    }
}

impl TryInto<ProofRequestMessage> for PresentationRequest {
    type Error = VcxError;

    fn try_into(self) -> Result<ProofRequestMessage, Self::Error> {
        let proof_request: ProofRequestMessage = ProofRequestMessage::create()
            .set_proof_request_data(
                ::serde_json::from_str(&self.request_presentations_attach.content()?
                ).map_err(|err| VcxError::from_msg(VcxErrorKind::InvalidJson, err))?
            )?
            .type_version("1.0")?
            .proof_data_version("0.1")?
            .set_thread_id(self.id.0.clone())?
            .set_service(self.service)?
            .clone();

        Ok(proof_request)
    }
}

pub type PresentationRequestData = ProofRequestData;

#[cfg(test)]
pub mod tests {
    use super::*;
    use messages::thread::Thread;
    use v3::messages::connection::service::tests::_service;

    pub fn _presentation_request_data() -> PresentationRequestData {
        PresentationRequestData::default()
            .set_requested_attributes(json!([{"name": "name"}]).to_string()).unwrap()
    }

    fn _attachment() -> Attachments {
        let mut attachment = Attachments::new();
        attachment.add_json_attachment(json!(_presentation_request_data()), AttachmentEncoding::Base64).unwrap();
        attachment
    }

    fn _comment() -> String {
        String::from("comment")
    }

    pub fn thread_id() -> String {
        _presentation_request().id.0
    }

    pub fn thread() -> Thread {
        Thread::new().set_thid(_presentation_request().id.0)
    }

    pub fn _presentation_request() -> PresentationRequest {
        PresentationRequest {
            id: MessageId::id(),
            comment: Some(_comment()),
            request_presentations_attach: _attachment(),
            service: None,
        }
    }

    pub fn _presentation_request_with_service() -> PresentationRequest {
        PresentationRequest {
            id: MessageId::id(),
            comment: Some(_comment()),
            request_presentations_attach: _attachment(),
            service: Some(_service()),
        }
    }

    #[test]
    fn test_presentation_request_build_works() {
        let presentation_request: PresentationRequest = PresentationRequest::default()
            .set_comment(_comment())
            .set_request_presentations_attach(&_presentation_request_data()).unwrap();

        assert_eq!(_presentation_request(), presentation_request);
    }

    #[test]
    fn test_presentation_request_build_works_for_service() {
        let presentation_request: PresentationRequest = PresentationRequest::default()
            .set_comment(_comment())
            .set_service(Some(_service()))
            .set_request_presentations_attach(&_presentation_request_data()).unwrap();

        assert_eq!(_presentation_request_with_service(), presentation_request);
    }
}<|MERGE_RESOLUTION|>--- conflicted
+++ resolved
@@ -1,10 +1,6 @@
 use v3::messages::a2a::{MessageId, A2AMessage};
 use v3::messages::attachment::{Attachments, AttachmentEncoding};
-<<<<<<< HEAD
 use v3::messages::connection::service::Service;
-=======
-
->>>>>>> 3e9b710b
 use error::prelude::*;
 use std::convert::TryInto;
 
@@ -18,12 +14,9 @@
     pub comment: Option<String>,
     #[serde(rename = "request_presentations~attach")]
     pub request_presentations_attach: Attachments,
-<<<<<<< HEAD
     #[serde(rename = "~service")]
     #[serde(skip_serializing_if = "Option::is_none")]
     pub service: Option<Service>,
-=======
->>>>>>> 3e9b710b
 }
 
 impl PresentationRequest {
@@ -46,38 +39,18 @@
         Ok(self)
     }
 
-<<<<<<< HEAD
     pub fn set_service(mut self, service: Option<Service>) -> Self {
         self.service = service;
         self
+
     }
-
-    pub fn to_a2a_message(&self) -> A2AMessage {
-        A2AMessage::PresentationRequest(self.clone()) // TODO: THINK how to avoid clone
-    }
-
-=======
->>>>>>> 3e9b710b
     pub fn to_json(&self) -> VcxResult<String> {
         serde_json::to_string(self)
             .map_err(|err| VcxError::from_msg(VcxErrorKind::InvalidJson, format!("Cannot serialize PresentationRequest: {}", err)))
     }
 }
 
-<<<<<<< HEAD
-impl Default for PresentationRequest {
-    fn default() -> PresentationRequest {
-        PresentationRequest {
-            id: MessageId::new(),
-            comment: None,
-            request_presentations_attach: Attachments::new(),
-            service: None,
-        }
-    }
-}
-=======
 a2a_message!(PresentationRequest);
->>>>>>> 3e9b710b
 
 impl TryInto<PresentationRequest> for ProofRequestMessage {
     type Error = VcxError;
